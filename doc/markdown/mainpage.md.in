--- conflicted
+++ resolved
@@ -2,7 +2,6 @@
 
 \htmlonly
 <div id="fb-root"></div>
-<<<<<<< HEAD
 <script>(function (d, s, id) {
     var js, fjs = d.getElementsByTagName(s)[0];
     if (d.getElementById(id)) return;
@@ -39,7 +38,7 @@
       content of the library is limited to these algorithms, which means there is no environment specification, no
       collision detection or visualization. The library is designed so it can be easily integrated into
       <a href="integration.html">systems that provide the additional needed components</a>. For examples of complete systems
-      using OMPL, see <a href="http://ompl.kavrakilab.org">OMPL.app</a> and <a href="http://moveit.ros.org">MoveIt</a>. We
+      using OMPL, see <a href="https://ompl.kavrakilab.org">OMPL.app</a> and <a href="https://moveit.ros.org">MoveIt</a>. We
       have also developed an <a href="education.html">educational module on motion planning</a> that is centered around
       OMPL.app. We are looking for educational partners to use and further develop the material. Please contact us for more
       information.
@@ -50,33 +49,6 @@
       project on <a href="https://bitbucket.org/ompl/ompl">Bitbucket</a> or <a href="https://github.com/ompl/ompl">Github</a>).
     </p>
   </div>
-=======
-<script>(function(d, s, id) {
-  var js, fjs = d.getElementsByTagName(s)[0];
-  if (d.getElementById(id)) return;
-  js = d.createElement(s); js.id = id;
-  js.src = "//connect.facebook.net/en_US/all.js#xfbml=1&status=0";
-  fjs.parentNode.insertBefore(js, fjs);
-}(document, 'script', 'facebook-jssdk'));</script>
-
-<div class="row"><div class="col-md-6 col-sm-12">\endhtmlonly
-\if OMPLAPP
-__OMPL__, the Open Motion Planning Library, consists of many state-of-the-art sampling-based motion planning algorithms. OMPL itself does not contain any code related to, e.g., collision checking or visualization. This is a deliberate design choice, so that OMPL is not tied to a particular collision checker or visualization front end. The library is designed so it can be easily integrated into [systems that provide the additional needed components](integration.html).
-
-__OMPL.app__, the front-end for [OMPL](/core), contains a lightweight wrapper for the  [FCL](http://gamma.cs.unc.edu/FCL) and [PQP](http://gamma.cs.unc.edu/SSV) collision checkers and a simple GUI based on [PyQt](http://www.riverbankcomputing.co.uk/software/pyqt/intro) / [PySide](http://www.pyside.org). The graphical front-end can be used for planning motions for rigid bodies and a few vehicle types (first-order and second-order cars, a blimp, and a quadrotor). It relies on the [Assimp](http://assimp.sf.net) library to import a large variety of mesh formats that can be used to represent the robot and its environment.
-
-\else
-The Open Motion Planning Library (__OMPL__) consists of a set of sampling-based motion planning algorithms. The content of the library is limited to these algorithms, which means there is no environment specification, no collision detection or visualization. The library is designed so it can be easily integrated into [systems that provide the additional needed components](integration.html). For examples of complete systems using OMPL, see [OMPL.app](https://ompl.kavrakilab.org) and [MoveIt!](http://moveit.ros.org). We have also developed a [educational module on motion planning](education.html) that is centered around OMPL.app. We are looking for educational partners to use and further develop the material. Please contact us for more information.
-
-OMPL is intended to be efficient, thread safe, easy to use, easily extensible and freely available (visit this project on [Bitbucket](https://bitbucket.org/ompl/ompl)).
-
-\endif
-\htmlonly
-
-<a href="download.html" class="btn btn-primary">Current version: @PROJECT_VERSION@
-<br>
-<small>Released: @OMPL_RELEASE_DATE@</small></a>
->>>>>>> 063baa1c
 
   <a href="download.html" class="btn btn-primary btn-sm">
     Current version: @PROJECT_VERSION@<br/>
@@ -111,13 +83,8 @@
           <p>Visualization of the cost map explored by the T-RRT planner.</p>
         </div>
       </div>
-<<<<<<< HEAD
       <div class="carousel-item">
-        <a href="http://ompl.kavrakilab.org/gui.html"><img src="images/gui_path-small.jpg"></a>
-=======
-      <div class="item">
         <a href="https://ompl.kavrakilab.org/gui.html"><img src="images/gui_path-small.jpg"></a>
->>>>>>> 063baa1c
         <div class="carousel-caption">
           <h4>OMPL.app GUI</h4>
         </div>
@@ -139,7 +106,6 @@
       <span class="sr-only">Next</span>
     </a>
   </div>
-<<<<<<< HEAD
   </div>
 </div>
 <div class="row">
@@ -161,7 +127,7 @@
   <div class="col-md-4 col-sm-6">
     <h2>Getting Started</h2>
     <ul>
-      <li>The <a href="http://ompl.kavrakilab.org/OMPL_Primer.pdf">OMPL primer</a> provides a brief background on
+      <li>The <a href="https://ompl.kavrakilab.org/OMPL_Primer.pdf">OMPL primer</a> provides a brief background on
         sampling-based motion planning, and an overview of OMPL.</li>
       <li><a href="download.html">Download</a> and <a href="installation.html">install</a> OMPL.</li>
       <li class="omplapp">Learn how to use the <a href="gui.html">OMPL.app GUI</a>.</li>
@@ -169,7 +135,7 @@
       <li><a href="FAQ.html">Frequently Asked Questions.</a></li>
       <li>Learn how to integrate your own code with <a href="buildSystem.html">OMPL's build system</a>.</li>
       <li><a href="integration.html">Learn more about how OMPL is integrated within other systems</a> (such as
-        <a href="http://moveit.ros.org">MoveIt</a>, <a href="http://coppeliarobotics.com">V-REP</a>, <a
+        <a href="https://moveit.ros.org">MoveIt</a>, <a href="http://coppeliarobotics.com">V-REP</a>, <a
           href="http://openrave.org">OpenRAVE</a>, and
         <a href="https://www.openrobots.org/wiki/morse">MORSE</a>).</li>
       <li>If interested in using Python, make sure to read <a href="python.html">the documentation for the Python
@@ -181,8 +147,8 @@
     <ul>
       <li>[OMPL for education.](education.html)</li>
       <li><a href="gallery.html">Gallery of example uses of OMPL.</a></li>
-      <li>If you use <a href="http://www.ros.org">ROS</a>, the recommended way to use OMPL is through <a
-          href="http://moveit.ros.org">MoveIt</a>.</li>
+      <li>If you use <a href="https://www.ros.org">ROS</a>, the recommended way to use OMPL is through <a
+          href="https://moveit.ros.org">MoveIt</a>.</li>
       <li><a href="thirdparty.html">Third-party contributions.</a> (<a href="contrib.html">Contribute your own
           extensions!</a>)</li>
     </ul></div>
@@ -193,68 +159,22 @@
           software framework for motion planning in ROS. It provides a common interface to motion planning libraries
           (including OMPL). The old ROS arm_navigation stack is now deprecated and all ROS users are encouraged to switch to
           MoveIt.</li>
-        <li><a href="http://moveit.ros.org/wiki/Tutorials/ICRA2013">ICRA 2013 Tutorial on Motion Planning for Mobile
-            Manipulation: State-of-the-art Methods and Tools</a>. Both OMPL and <a href="http://moveit.ros.org">MoveIt</a>
+        <li><a href="https://moveit.ros.org/wiki/Tutorials/ICRA2013">ICRA 2013 Tutorial on Motion Planning for Mobile
+            Manipulation: State-of-the-art Methods and Tools</a>. Both OMPL and <a href="https://moveit.ros.org">MoveIt</a>
             were heavily featured in this tutorial.</li>
-        <li><a href="http://ompl.kavrakilab.org/blog/?p=178">OMPL has won the 2012 Open Source Software World Grand
+        <li><a href="https://ompl.kavrakilab.org/blog/?p=178">OMPL has won the 2012 Open Source Software World Grand
             Challenge!</a></li>
         <li><a href="ieee-ram-2012-ompl.pdf">An article about OMPL</a> has been accepted for publication in IEEE's Robotics
           &amp; Automation Magazine! It will appear in the December 2012 issue.</li>
-        <li><a href="http://www.youtube.com/watch?v=r1zbuLc8RhI">At ROSCON 2012, Sachin Chitta and Ioan Șucan gave a talk
+        <li><a href="https://www.youtube.com/watch?v=r1zbuLc8RhI">At ROSCON 2012, Sachin Chitta and Ioan Șucan gave a talk
             about MoveIt</a>, the new motion planning stack in ROS. It provides a common interface to motion planning
           libraries in ROS (including OMPL). It will eventually replace the arm navigation stack.</li>
-        <li><a href="http://kavrakilab.org/OMPLtutorial">IROS 2011 Tutorial on Motion Planning for Real Robots</a>. This
+        <li><a href="https://kavrakilab.org/OMPLtutorial">IROS 2011 Tutorial on Motion Planning for Real Robots</a>. This
           hands-on tutorial described how to use the ROS and OMPL, but it also provided some background on sampling-based
           motion planning.</li>
       </ul>
     </div>
   </div>
 </div>
-=======
-</div></div><div class="row"><div class="col-md-4 col-sm-6">\endhtmlonly
-## Contents of This Library
-
-- OMPL contains implementations of many sampling-based algorithms such as PRM, RRT, EST, SBL, KPIECE, SyCLOP, and several variants of these planners. See [available planners](planners.html) for a complete list.
-- All these planners operate on very abstractly defined state spaces. Many commonly used [state spaces](spaces.html) are already implemented (e.g., SE(2), SE(3), R<sup>n</sup>, etc.).
-- For any state space, different [state samplers](samplers.html) can be used (e.g., uniform, Gaussian, obstacle based, etc.).
-- [API overview](api_overview.html)
-\if OMPLAPP
-- [Documentation for just the OMPL core library (i.e., without the “app” layer)](/core).
-\endif
-
-\htmlonly</div><div class="col-md-4 col-sm-6">\endhtmlonly
-## Getting Started
-
-- The [OMPL primer](https://ompl.kavrakilab.org/OMPL_Primer.pdf) provides a brief background on sampling-based motion planning, and an overview of OMPL.
-- [Download](download.html) and [install](installation.html) OMPL.
-\if OMPLAPP
-- Learn how to use the [OMPL.app GUI](gui.html).
-\endif
-- [Demos](group__demos.html) and [tutorials](tutorials.html).
-- [Frequently Asked Questions.](FAQ.html)
-- Learn how to integrate your own code with [OMPL's build system](buildSystem.html).
-- [Learn more about how OMPL is integrated within other systems](integration.html) (such as [MoveIt!](http://moveit.ros.org), [OpenRAVE](http://openrave.org), [V-REP](http://coppeliarobotics.com), and [MORSE](https://www.openrobots.org/wiki/morse)).
-- If interested in using Python, make sure to read [the documentation for the Python bindings](python.html).
-
-\htmlonly</div><div class="col-md-4 col-sm-6">\endhtmlonly
-## Other Resources
-
-- [OMPL for education.](education.html)
-- [Gallery of example uses of OMPL.](gallery.html)
-- If you use [ROS](http://www.ros.org), the recommended way to use OMPL is through [MoveIt!](http://moveit.ros.org).
-- [Third-party contributions.](thirdparty.html) ([Contribute your own extensions!](contrib.html))
-
-\htmlonly</div><div class="col-md-12">\endhtmlonly
-
-
-## News & Events
-
-- [At ROSCON 2013, Sachin Chitta gave a presentation about MoveIt!](https://vimeo.com/66567049), the new  software framework for motion planning in ROS. It provides a common interface to motion planning libraries (including OMPL). The old ROS arm_navigation stack is now deprecated and all ROS users are encouraged to switch to MoveIt!.
-- [ICRA 2013 Tutorial on Motion Planning for Mobile Manipulation: State-of-the-art Methods and Tools](http://moveit.ros.org/wiki/Tutorials/ICRA2013). Both OMPL and [MoveIt!](http://moveit.ros.org) were heavily featured in this tutorial.
-- [OMPL has won the 2012 Open Source Software World Grand Challenge!](https://ompl.kavrakilab.org/blog/?p=178)
-- [An article about OMPL](ieee-ram-2012-ompl.pdf) has been accepted for publication in IEEE's Robotics & Automation Magazine! It will appear in the December 2012 issue.
-- [At ROSCON 2012, Sachin Chitta and Ioan Șucan gave a talk about MoveIt!](https://www.youtube.com/watch?v=r1zbuLc8RhI), the new motion planning stack in ROS. It provides a common interface to motion planning libraries in ROS (including OMPL). It will eventually replace the arm navigation stack.
-- [IROS 2011 Tutorial on Motion Planning for Real Robots](http://kavrakilab.org/OMPLtutorial). This hands-on tutorial described how to use the ROS and OMPL, but it also provided some background on sampling-based motion planning.
->>>>>>> 063baa1c
 
 \endhtmlonly