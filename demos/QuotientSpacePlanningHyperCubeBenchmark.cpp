/*********************************************************************
* Software License Agreement (BSD License)
*
*  Copyright (c) 2019, University of Stuttgart
*  All rights reserved.
*
*  Redistribution and use in source and binary forms, with or without
*  modification, are permitted provided that the following conditions
*  are met:
*
*   * Redistributions of source code must retain the above copyright
*     notice, this list of conditions and the following disclaimer.
*   * Redistributions in binary form must reproduce the above
*     copyright notice, this list of conditions and the following
*     disclaimer in the documentation and/or other materials provided
*     with the distribution.
*   * Neither the name of the University of Stuttgart nor the names
*     of its contributors may be used to endorse or promote products
*     derived from this software without specific prior written
*     permission.
*
*  THIS SOFTWARE IS PROVIDED BY THE COPYRIGHT HOLDERS AND CONTRIBUTORS
*  "AS IS" AND ANY EXPRESS OR IMPLIED WARRANTIES, INCLUDING, BUT NOT
*  LIMITED TO, THE IMPLIED WARRANTIES OF MERCHANTABILITY AND FITNESS
*  FOR A PARTICULAR PURPOSE ARE DISCLAIMED. IN NO EVENT SHALL THE
*  COPYRIGHT OWNER OR CONTRIBUTORS BE LIABLE FOR ANY DIRECT, INDIRECT,
*  INCIDENTAL, SPECIAL, EXEMPLARY, OR CONSEQUENTIAL DAMAGES (INCLUDING,
*  BUT NOT LIMITED TO, PROCUREMENT OF SUBSTITUTE GOODS OR SERVICES;
*  LOSS OF USE, DATA, OR PROFITS; OR BUSINESS INTERRUPTION) HOWEVER
*  CAUSED AND ON ANY THEORY OF LIABILITY, WHETHER IN CONTRACT, STRICT
*  LIABILITY, OR TORT (INCLUDING NEGLIGENCE OR OTHERWISE) ARISING IN
*  ANY WAY OUT OF THE USE OF THIS SOFTWARE, EVEN IF ADVISED OF THE
*  POSSIBILITY OF SUCH DAMAGE.
*********************************************************************/

/* Author: Andreas Orthey */

const double edgeWidth = 0.1;
const unsigned maximalDimension = 12;
const double runtime_limit = 10;
const double memory_limit = 4096*4096;
const int run_count = 10;
int numberPlanners = 0;

#include "QuotientSpacePlanningCommon.h"
#include <ompl/base/spaces/RealVectorStateSpace.h>

#include <ompl/geometric/planners/bitstar/BITstar.h>
#include <ompl/geometric/planners/est/BiEST.h>
#include <ompl/geometric/planners/est/EST.h>
#include <ompl/geometric/planners/est/ProjEST.h>
#include <ompl/geometric/planners/fmt/BFMT.h>
#include <ompl/geometric/planners/fmt/FMT.h>
#include <ompl/geometric/planners/kpiece/BKPIECE1.h>
#include <ompl/geometric/planners/kpiece/KPIECE1.h>
#include <ompl/geometric/planners/kpiece/LBKPIECE1.h>
#include <ompl/geometric/planners/pdst/PDST.h>
// #include <ompl/geometric/planners/prm/LazyPRM.h> //segfault
#include <ompl/geometric/planners/prm/LazyPRMstar.h>
#include <ompl/geometric/planners/prm/PRM.h>
#include <ompl/geometric/planners/prm/PRMstar.h>
#include <ompl/geometric/planners/prm/SPARS.h>
#include <ompl/geometric/planners/prm/SPARStwo.h>
#include <ompl/geometric/planners/quotientspace/MultiQuotient.h>
#include <ompl/geometric/planners/quotientspace/QRRT.h>
#include <ompl/geometric/planners/rrt/BiTRRT.h>
#include <ompl/geometric/planners/rrt/InformedRRTstar.h>
#include <ompl/geometric/planners/rrt/LazyRRT.h>
#include <ompl/geometric/planners/rrt/LBTRRT.h>
#include <ompl/geometric/planners/rrt/RRTConnect.h>
#include <ompl/geometric/planners/rrt/RRT.h>
#include <ompl/geometric/planners/rrt/RRTsharp.h>
#include <ompl/geometric/planners/rrt/RRTstar.h>
#include <ompl/geometric/planners/rrt/RRTXstatic.h>
#include <ompl/geometric/planners/rrt/SORRTstar.h>
#include <ompl/geometric/planners/rrt/TRRT.h>
#include <ompl/geometric/planners/sbl/pSBL.h>
#include <ompl/geometric/planners/sbl/SBL.h>
#include <ompl/geometric/planners/sst/SST.h>
#include <ompl/geometric/planners/stride/STRIDE.h>

#include <ompl/tools/benchmark/Benchmark.h>
#include <ompl/util/String.h>

#include <boost/math/constants/constants.hpp>
#include <boost/format.hpp>
#include <fstream>

// Only states near some edges of a hypercube are valid. The valid edges form a
// narrow passage from (0,...,0) to (1,...,1). A state s is valid if there exists
// a k s.t. (a) 0<=s[k]<=1, (b) for all i<k s[i]<=edgeWidth, and (c) for all i>k
// s[i]>=1-edgewidth.
class HyperCubeValidityChecker : public ompl::base::StateValidityChecker
{
public:
    HyperCubeValidityChecker(const ompl::base::SpaceInformationPtr &si, int nDim) : ompl::base::StateValidityChecker(si), nDim_(nDim)
    {
    }

    bool isValid(const ompl::base::State *state) const override
    {
        const auto *s
            = static_cast<const ompl::base::RealVectorStateSpace::StateType*>(state);
        bool foundMaxDim = false;

        for (int i = nDim_ - 1; i >= 0; i--)
            if (!foundMaxDim)
            {
                if ((*s)[i] > edgeWidth)
                    foundMaxDim = true;
            }
            else if ((*s)[i] < (1. - edgeWidth))
                return false;
        return true;
    }
protected:
    int nDim_;
};


void addPlanner(ompl::tools::Benchmark& benchmark, const ompl::base::PlannerPtr& planner, double range)
{
    ompl::base::ParamSet& params = planner->params();
    if (params.hasParam(std::string("range")))
        params.setParam(std::string("range"), ompl::toString(range));
    benchmark.addPlanner(planner);
    numberPlanners++;
}

ob::PlannerPtr GetQRRT(
    ob::SpaceInformationPtr si, 
    ob::ProblemDefinitionPtr pdef, 
    unsigned numLinks, unsigned stepSize = 1)
{
    // ompl::msg::setLogLevel(ompl::msg::LOG_DEV2);
    std::vector<ob::SpaceInformationPtr> si_vec;

    for(unsigned k = 2; k < numLinks; k+=stepSize)
    {
        OMPL_INFORM("Create QuotientSpace Chain with %d links.", k);

        auto spaceK(std::make_shared<ompl::base::RealVectorStateSpace>(k));
        ompl::base::RealVectorBounds bounds(k);
        bounds.setLow(0.);
        bounds.setHigh(1.);
        spaceK->setBounds(bounds);

        auto siK = std::make_shared<ob::SpaceInformation>(spaceK);
        siK->setStateValidityChecker(std::make_shared<HyperCubeValidityChecker>(siK, k));
        siK->setStateValidityCheckingResolution(0.001);

        spaceK->setup();
        si_vec.push_back(siK);
    }
    OMPL_INFORM("Add Original Chain with %d links.", numLinks);
    si_vec.push_back(si);

    typedef og::MultiQuotient<og::QRRT> MultiQuotient;
    auto planner = std::make_shared<MultiQuotient>(si_vec);
    planner->setProblemDefinition(pdef);
    std::string qName = "QuotientSpaceRRT["+std::to_string(si_vec.size())+"lvl]";
    planner->setName(qName);
    return planner;
}

int main()
{
    for(uint curDim = 2; curDim <= maximalDimension; curDim++){
        double range = edgeWidth * 0.5;
        auto space(std::make_shared<ompl::base::RealVectorStateSpace>(curDim));
        ompl::base::RealVectorBounds bounds(curDim);
        ompl::geometric::SimpleSetup ss(space);
        ob::SpaceInformationPtr si = ss.getSpaceInformation();
        ob::ProblemDefinitionPtr pdef = ss.getProblemDefinition();
        ompl::base::ScopedState<> start(space), goal(space);

        bounds.setLow(0.);
        bounds.setHigh(1.);
        space->setBounds(bounds);
<<<<<<< HEAD
        ss.setStateValidityChecker(std::make_shared<HyperCubeValidityChecker>(ss.getSpaceInformation(), curDim));
        ss.getSpaceInformation()->setStateValidityCheckingResolution(0.001);
        for(unsigned int i = 0; i < curDim; ++i)
=======
        ss.setStateValidityChecker(std::make_shared<HyperCubeValidityChecker>(si, ndim));
        si->setStateValidityCheckingResolution(0.001);
        for(unsigned int i = 0; i < ndim; ++i)
>>>>>>> 1ed9a711
        {
            start[i] = 0.;
            goal[i] = 1.;
        }
        ss.setStartAndGoalStates(start, goal);

        ompl::tools::Benchmark::Request request(runtime_limit, memory_limit, run_count);
        ompl::tools::Benchmark b(ss, "HyperCube");
        b.addExperimentParameter("num_dims", "INTEGER", std::to_string(curDim));

<<<<<<< HEAD
        ob::SpaceInformationPtr si = ss.getSpaceInformation();

        //Note: 30 Planner + QRRT
        addPlanner(b, std::make_shared<og::BITstar>(si), range);
        addPlanner(b, std::make_shared<og::EST>(si), range);
        addPlanner(b, std::make_shared<og::BiEST>(si), range);
        addPlanner(b, std::make_shared<og::ProjEST>(si), range);
        addPlanner(b, std::make_shared<og::FMT>(si), range);
        addPlanner(b, std::make_shared<og::BFMT>(si), range);
        addPlanner(b, std::make_shared<og::KPIECE1>(si), range);
        addPlanner(b, std::make_shared<og::BKPIECE1>(si), range);
        addPlanner(b, std::make_shared<og::LBKPIECE1>(si), range);
        addPlanner(b, std::make_shared<og::PDST>(si), range);
        addPlanner(b, std::make_shared<og::PRM>(si), range);
        addPlanner(b, std::make_shared<og::PRMstar>(si), range);
        addPlanner(b, std::make_shared<og::LazyPRMstar>(si), range);
        addPlanner(b, std::make_shared<og::SPARS>(si), range);
        addPlanner(b, std::make_shared<og::SPARStwo>(si), range);
=======
>>>>>>> 1ed9a711
        addPlanner(b, std::make_shared<og::RRT>(si), range);
        addPlanner(b, std::make_shared<og::RRTConnect>(si), range);
        addPlanner(b, std::make_shared<og::RRTsharp>(si), range);
        addPlanner(b, std::make_shared<og::RRTstar>(si), range);
        addPlanner(b, std::make_shared<og::RRTXstatic>(si), range);
        addPlanner(b, std::make_shared<og::LazyRRT>(si), range);
        addPlanner(b, std::make_shared<og::InformedRRTstar>(si), range);
        addPlanner(b, std::make_shared<og::TRRT>(si), range);
        addPlanner(b, std::make_shared<og::BiTRRT>(si), range);
        addPlanner(b, std::make_shared<og::LBTRRT>(si), range);
        addPlanner(b, std::make_shared<og::SORRTstar>(si), range);
        addPlanner(b, std::make_shared<og::SBL>(si), range);
        addPlanner(b, std::make_shared<og::SST>(si), range);
        addPlanner(b, std::make_shared<og::STRIDE>(si), range);

        ob::PlannerPtr quotientSpacePlanner1 = 
          GetQRRT(ss.getSpaceInformation(), ss.getProblemDefinition(), curDim, 1);
        ob::PlannerPtr quotientSpacePlanner2 = 
          GetQRRT(ss.getSpaceInformation(), ss.getProblemDefinition(), curDim, 2);
        ob::PlannerPtr quotientSpacePlanner3 = 
          GetQRRT(ss.getSpaceInformation(), ss.getProblemDefinition(), curDim, 2);

        addPlanner(b, quotientSpacePlanner1, range);
        addPlanner(b, quotientSpacePlanner2, range);
        addPlanner(b, quotientSpacePlanner3, range);

				//Estimated Time to Completion
				std::cout << std::string(80, '-') << std::endl;
				double worst_case_time_estimate_in_seconds = numberPlanners*run_count*runtime_limit;
				double worst_case_time_estimate_in_minutes = worst_case_time_estimate_in_seconds/60.0;
				double worst_case_time_estimate_in_hours = worst_case_time_estimate_in_minutes/60.0;
				std::cout << "Number of Planners           : " << numberPlanners << std::endl;
				std::cout << "Number of Runs Per Planner   : " << run_count << std::endl;
				std::cout << "Time Per Run (s)             : " << runtime_limit << std::endl;
				std::cout << "Worst-case time requirement  : ";

				if(worst_case_time_estimate_in_hours < 1){
					if(worst_case_time_estimate_in_minutes < 1){
						std::cout << worst_case_time_estimate_in_seconds << "s" << std::endl;
					}else{
						std::cout << worst_case_time_estimate_in_minutes << "m" << std::endl;
					}
				}else{
					std::cout << worst_case_time_estimate_in_hours << "h" << std::endl;
				}
				std::cout << std::string(80, '-') << std::endl;

<<<<<<< HEAD
=======
        ob::PlannerPtr quotientSpacePlanner = GetQRRT(si, pdef, ndim);
        addPlanner(b, quotientSpacePlanner, range);
>>>>>>> 1ed9a711

        b.benchmark(request);
        b.saveResultsToFile(boost::str(boost::format("hypercube_%i.log") % curDim).c_str());

        PrintBenchmarkResults(b);

    }
    return 0;
}
<|MERGE_RESOLUTION|>--- conflicted
+++ resolved
@@ -55,7 +55,7 @@
 #include <ompl/geometric/planners/kpiece/KPIECE1.h>
 #include <ompl/geometric/planners/kpiece/LBKPIECE1.h>
 #include <ompl/geometric/planners/pdst/PDST.h>
-// #include <ompl/geometric/planners/prm/LazyPRM.h> //segfault
+// #include <ompl/geometric/planners/prm/LazyPRM.h> //segfault?
 #include <ompl/geometric/planners/prm/LazyPRMstar.h>
 #include <ompl/geometric/planners/prm/PRM.h>
 #include <ompl/geometric/planners/prm/PRMstar.h>
@@ -83,6 +83,8 @@
 #include <ompl/util/String.h>
 
 #include <boost/math/constants/constants.hpp>
+#include <boost/range/irange.hpp>
+#include <boost/range/algorithm_ext/push_back.hpp>
 #include <boost/format.hpp>
 #include <fstream>
 
@@ -93,8 +95,9 @@
 class HyperCubeValidityChecker : public ompl::base::StateValidityChecker
 {
 public:
-    HyperCubeValidityChecker(const ompl::base::SpaceInformationPtr &si, int nDim) : ompl::base::StateValidityChecker(si), nDim_(nDim)
-    {
+    HyperCubeValidityChecker(const ompl::base::SpaceInformationPtr &si, int dimension) : ompl::base::StateValidityChecker(si), dimension_(dimension)
+    {
+        si->setStateValidityCheckingResolution(0.001);
     }
 
     bool isValid(const ompl::base::State *state) const override
@@ -103,7 +106,7 @@
             = static_cast<const ompl::base::RealVectorStateSpace::StateType*>(state);
         bool foundMaxDim = false;
 
-        for (int i = nDim_ - 1; i >= 0; i--)
+        for (int i = dimension_ - 1; i >= 0; i--)
             if (!foundMaxDim)
             {
                 if ((*s)[i] > edgeWidth)
@@ -114,9 +117,49 @@
         return true;
     }
 protected:
-    int nDim_;
+    int dimension_;
 };
 
+// Note: Number of all simplifications is
+// unsigned numberSimplifications = std::pow(2, curDim - 1);
+// But here we will only create three simplifications, the trivial one, the
+// discrete one and a two-step simplifications, which we found worked well in
+// this experiment. You can experiment with finding better simplifications.
+// std::cout << "dimension: " << curDim << " simplifications:" << numberSimplifications << std::endl;
+
+std::vector<std::vector<int>> getHypercubeAdmissibleProjections(int curDim)
+{
+    std::vector<std::vector<int>> projections;
+
+    //trivial: just configuration space
+    //discrete: use all admissible projections
+    std::vector<int> trivial{curDim};
+    std::vector<int> discrete;
+    boost::push_back(discrete, boost::irange(2, curDim+1));
+
+    std::vector<int> twoStep;
+    boost::push_back(twoStep, boost::irange(2, curDim+1, 2));
+    if(twoStep.back() != curDim) twoStep.push_back(curDim);
+
+    projections.push_back(trivial);
+    projections.push_back(discrete);
+    projections.push_back(twoStep);
+    auto last = std::unique(projections.begin(), projections.end());
+    projections.erase(last, projections.end()); 
+
+    // std::cout << "Projections for dim " << curDim << std::endl;
+    // for(uint k = 0; k < projections.size(); k++){
+    //     std::vector<int> pk = projections.at(k);
+    //     std::cout << k << ": ";
+    //     for(uint j = 0; j < pk.size(); j++){
+    //       std::cout << pk.at(j) << (j<pk.size()-1?",":"");
+    //     }
+    //     std::cout << std::endl;
+    // }
+
+    return projections;
+
+}
 
 void addPlanner(ompl::tools::Benchmark& benchmark, const ompl::base::PlannerPtr& planner, double range)
 {
@@ -128,37 +171,42 @@
 }
 
 ob::PlannerPtr GetQRRT(
-    ob::SpaceInformationPtr si, 
-    ob::ProblemDefinitionPtr pdef, 
-    unsigned numLinks, unsigned stepSize = 1)
+    std::vector<int> sequenceLinks, 
+    ob::SpaceInformationPtr si)
 {
     // ompl::msg::setLogLevel(ompl::msg::LOG_DEV2);
     std::vector<ob::SpaceInformationPtr> si_vec;
 
-    for(unsigned k = 2; k < numLinks; k+=stepSize)
-    {
-        OMPL_INFORM("Create QuotientSpace Chain with %d links.", k);
-
-        auto spaceK(std::make_shared<ompl::base::RealVectorStateSpace>(k));
-        ompl::base::RealVectorBounds bounds(k);
+    for(unsigned k = 0; k < sequenceLinks.size()-1; k++)
+    {
+        int links = sequenceLinks.at(k);
+        assert(links<maximalDimension);
+
+        auto spaceK(std::make_shared<ompl::base::RealVectorStateSpace>(links));
+        ompl::base::RealVectorBounds bounds(links);
         bounds.setLow(0.);
         bounds.setHigh(1.);
         spaceK->setBounds(bounds);
 
         auto siK = std::make_shared<ob::SpaceInformation>(spaceK);
-        siK->setStateValidityChecker(std::make_shared<HyperCubeValidityChecker>(siK, k));
-        siK->setStateValidityCheckingResolution(0.001);
+        siK->setStateValidityChecker(std::make_shared<HyperCubeValidityChecker>(siK, links));
 
         spaceK->setup();
         si_vec.push_back(siK);
     }
-    OMPL_INFORM("Add Original Chain with %d links.", numLinks);
     si_vec.push_back(si);
 
     typedef og::MultiQuotient<og::QRRT> MultiQuotient;
     auto planner = std::make_shared<MultiQuotient>(si_vec);
-    planner->setProblemDefinition(pdef);
-    std::string qName = "QuotientSpaceRRT["+std::to_string(si_vec.size())+"lvl]";
+    std::string qName = "QuotientSpaceRRT[";
+    for(unsigned k = 0; k < sequenceLinks.size()-1; k++)
+    {
+        int links = sequenceLinks.at(k);
+        qName+=std::to_string(links)+",";
+    }
+    qName+=std::to_string(si->getStateDimension());
+    qName += "]";
+    std::cout << qName << std::endl;
     planner->setName(qName);
     return planner;
 }
@@ -166,6 +214,7 @@
 int main()
 {
     for(uint curDim = 2; curDim <= maximalDimension; curDim++){
+        numberPlanners = 0;
         double range = edgeWidth * 0.5;
         auto space(std::make_shared<ompl::base::RealVectorStateSpace>(curDim));
         ompl::base::RealVectorBounds bounds(curDim);
@@ -177,15 +226,9 @@
         bounds.setLow(0.);
         bounds.setHigh(1.);
         space->setBounds(bounds);
-<<<<<<< HEAD
-        ss.setStateValidityChecker(std::make_shared<HyperCubeValidityChecker>(ss.getSpaceInformation(), curDim));
-        ss.getSpaceInformation()->setStateValidityCheckingResolution(0.001);
+        ss.setStateValidityChecker(std::make_shared<HyperCubeValidityChecker>(si, curDim));
+        si->setStateValidityCheckingResolution(0.001);
         for(unsigned int i = 0; i < curDim; ++i)
-=======
-        ss.setStateValidityChecker(std::make_shared<HyperCubeValidityChecker>(si, ndim));
-        si->setStateValidityCheckingResolution(0.001);
-        for(unsigned int i = 0; i < ndim; ++i)
->>>>>>> 1ed9a711
         {
             start[i] = 0.;
             goal[i] = 1.;
@@ -196,10 +239,6 @@
         ompl::tools::Benchmark b(ss, "HyperCube");
         b.addExperimentParameter("num_dims", "INTEGER", std::to_string(curDim));
 
-<<<<<<< HEAD
-        ob::SpaceInformationPtr si = ss.getSpaceInformation();
-
-        //Note: 30 Planner + QRRT
         addPlanner(b, std::make_shared<og::BITstar>(si), range);
         addPlanner(b, std::make_shared<og::EST>(si), range);
         addPlanner(b, std::make_shared<og::BiEST>(si), range);
@@ -215,8 +254,6 @@
         addPlanner(b, std::make_shared<og::LazyPRMstar>(si), range);
         addPlanner(b, std::make_shared<og::SPARS>(si), range);
         addPlanner(b, std::make_shared<og::SPARStwo>(si), range);
-=======
->>>>>>> 1ed9a711
         addPlanner(b, std::make_shared<og::RRT>(si), range);
         addPlanner(b, std::make_shared<og::RRTConnect>(si), range);
         addPlanner(b, std::make_shared<og::RRTsharp>(si), range);
@@ -232,48 +269,20 @@
         addPlanner(b, std::make_shared<og::SST>(si), range);
         addPlanner(b, std::make_shared<og::STRIDE>(si), range);
 
-        ob::PlannerPtr quotientSpacePlanner1 = 
-          GetQRRT(ss.getSpaceInformation(), ss.getProblemDefinition(), curDim, 1);
-        ob::PlannerPtr quotientSpacePlanner2 = 
-          GetQRRT(ss.getSpaceInformation(), ss.getProblemDefinition(), curDim, 2);
-        ob::PlannerPtr quotientSpacePlanner3 = 
-          GetQRRT(ss.getSpaceInformation(), ss.getProblemDefinition(), curDim, 2);
-
-        addPlanner(b, quotientSpacePlanner1, range);
-        addPlanner(b, quotientSpacePlanner2, range);
-        addPlanner(b, quotientSpacePlanner3, range);
-
-				//Estimated Time to Completion
-				std::cout << std::string(80, '-') << std::endl;
-				double worst_case_time_estimate_in_seconds = numberPlanners*run_count*runtime_limit;
-				double worst_case_time_estimate_in_minutes = worst_case_time_estimate_in_seconds/60.0;
-				double worst_case_time_estimate_in_hours = worst_case_time_estimate_in_minutes/60.0;
-				std::cout << "Number of Planners           : " << numberPlanners << std::endl;
-				std::cout << "Number of Runs Per Planner   : " << run_count << std::endl;
-				std::cout << "Time Per Run (s)             : " << runtime_limit << std::endl;
-				std::cout << "Worst-case time requirement  : ";
-
-				if(worst_case_time_estimate_in_hours < 1){
-					if(worst_case_time_estimate_in_minutes < 1){
-						std::cout << worst_case_time_estimate_in_seconds << "s" << std::endl;
-					}else{
-						std::cout << worst_case_time_estimate_in_minutes << "m" << std::endl;
-					}
-				}else{
-					std::cout << worst_case_time_estimate_in_hours << "h" << std::endl;
-				}
-				std::cout << std::string(80, '-') << std::endl;
-
-<<<<<<< HEAD
-=======
-        ob::PlannerPtr quotientSpacePlanner = GetQRRT(si, pdef, ndim);
-        addPlanner(b, quotientSpacePlanner, range);
->>>>>>> 1ed9a711
+
+        std::vector<std::vector<int>> admissibleProjections = getHypercubeAdmissibleProjections(curDim);
+        for(uint k = 0; k < admissibleProjections.size(); k++){
+          std::vector<int> proj = admissibleProjections.at(k);
+          ob::PlannerPtr quotientSpacePlannerK = GetQRRT(proj, si);
+          addPlanner(b, quotientSpacePlannerK, range);
+        }
+
+        printEstimatedTimeToCompletion(numberPlanners, run_count, runtime_limit);
 
         b.benchmark(request);
         b.saveResultsToFile(boost::str(boost::format("hypercube_%i.log") % curDim).c_str());
 
-        PrintBenchmarkResults(b);
+        printBenchmarkResults(b);
 
     }
     return 0;
