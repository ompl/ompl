/*********************************************************************
 * Software License Agreement (BSD License)
 *
 *  Copyright (c) 2021,
 *  Max Planck Institute for Intelligent Systems (MPI-IS).
 *  All rights reserved.
 *
 *  Redistribution and use in source and binary forms, with or without
 *  modification, are permitted provided that the following conditions
 *  are met:
 *
 *   * Redistributions of source code must retain the above copyright
 *     notice, this list of conditions and the following disclaimer.
 *   * Redistributions in binary form must reproduce the above
 *     copyright notice, this list of conditions and the following
 *     disclaimer in the documentation and/or other materials provided
 *     with the distribution.
 *   * Neither the name of the MPI-IS nor the names
 *     of its contributors may be used to endorse or promote products
 *     derived from this software without specific prior written
 *     permission.
 *
 *  THIS SOFTWARE IS PROVIDED BY THE COPYRIGHT HOLDERS AND CONTRIBUTORS
 *  "AS IS" AND ANY EXPRESS OR IMPLIED WARRANTIES, INCLUDING, BUT NOT
 *  LIMITED TO, THE IMPLIED WARRANTIES OF MERCHANTABILITY AND FITNESS
 *  FOR A PARTICULAR PURPOSE ARE DISCLAIMED. IN NO EVENT SHALL THE
 *  COPYRIGHT OWNER OR CONTRIBUTORS BE LIABLE FOR ANY DIRECT, INDIRECT,
 *  INCIDENTAL, SPECIAL, EXEMPLARY, OR CONSEQUENTIAL DAMAGES (INCLUDING,
 *  BUT NOT LIMITED TO, PROCUREMENT OF SUBSTITUTE GOODS OR SERVICES;
 *  LOSS OF USE, DATA, OR PROFITS; OR BUSINESS INTERRUPTION) HOWEVER
 *  CAUSED AND ON ANY THEORY OF LIABILITY, WHETHER IN CONTRACT, STRICT
 *  LIABILITY, OR TORT (INCLUDING NEGLIGENCE OR OTHERWISE) ARISING IN
 *  ANY WAY OUT OF THE USE OF THIS SOFTWARE, EVEN IF ADVISED OF THE
 *  POSSIBILITY OF SUCH DAMAGE.
 *********************************************************************/

/* Author: Andreas Orthey */

#include <ompl/base/spaces/MobiusStateSpace.h>
#include <ompl/tools/config/MagicConstants.h>
#include <cstring>
#include <boost/math/constants/constants.hpp>

using namespace boost::math::double_constants;  // pi
using namespace ompl::base;

MobiusStateSpace::MobiusStateSpace(double intervalMax)
{
    setName("Mobius" + getName());
    type_ = STATE_SPACE_UNKNOWN;

    StateSpacePtr SO2(std::make_shared<SO2StateSpace>());
    StateSpacePtr R1(std::make_shared<RealVectorStateSpace>(1));
    R1->as<RealVectorStateSpace>()->setBounds(-intervalMax, +intervalMax);

    addSubspace(SO2, 1.0);
    addSubspace(R1, 1.0);
    lock();
}

double MobiusStateSpace::distance(const State *state1, const State *state2) const
{
    double theta1 = state1->as<MobiusStateSpace::StateType>()->getS1();
    double theta2 = state2->as<MobiusStateSpace::StateType>()->getS1();

    double diff = theta2 - theta1;

    if (fabs(diff) <= pi)
    {
        return CompoundStateSpace::distance(state1, state2);
    }
    else
    {
        // requires interpolation over the gluing strip
        const auto *cstate1 = static_cast<const CompoundState *>(state1);
        const auto *cstate2 = static_cast<const CompoundState *>(state2);

        // distance on S1 as usual
        double dist = 0.0;
        dist += weights_[0] * components_[0]->distance(cstate1->components[0], cstate2->components[0]);

        double r1 = state1->as<MobiusStateSpace::StateType>()->getR1();
        double r2 = state2->as<MobiusStateSpace::StateType>()->getR1();

        r2 = -r2;

        dist += sqrt((r2 - r1) * (r2 - r1));
        return dist;
    }
}

void MobiusStateSpace::interpolate(const State *from, const State *to, double t, State *state) const
{
    double theta1 = from->as<MobiusStateSpace::StateType>()->getS1();
    double theta2 = to->as<MobiusStateSpace::StateType>()->getS1();

    double diff = theta2 - theta1;

    if (fabs(diff) <= pi)
    {
        // interpolate as it would be a cylinder
        CompoundStateSpace::interpolate(from, to, t, state);
    }
    else
    {
        // requires interpolation over the gluing strip
        const auto *cfrom = static_cast<const CompoundState *>(from);
        const auto *cto = static_cast<const CompoundState *>(to);
        auto *cstate = static_cast<CompoundState *>(state);

        // interpolate S1 as usual
        components_[0]->interpolate(cfrom->components[0], cto->components[0], t, cstate->components[0]);

        double r1 = from->as<MobiusStateSpace::StateType>()->getR1();
        double r2 = to->as<MobiusStateSpace::StateType>()->getR1();

        // Need to mirror point for interpolation
        r2 = -r2;

        double r = r1 + (r2 - r1) * t;

        // check again if we need to invert (only if we already crossed gluing
        // line)
        double thetaNew = state->as<MobiusStateSpace::StateType>()->getS1();
        double diff2 = theta2 - thetaNew;

        if (fabs(diff2) <= pi)
        {
            r = -r;
        }

        state->as<MobiusStateSpace::StateType>()->setR1(r);
    }
}

State *MobiusStateSpace::allocState() const
{
    auto *state = new StateType();
    allocStateComponents(state);
    return state;
<<<<<<< HEAD
=======
}

void MobiusStateSpace::freeState(State *state) const
{
    CompoundStateSpace::freeState(state);
>>>>>>> 9f7083bd
}<|MERGE_RESOLUTION|>--- conflicted
+++ resolved
@@ -138,12 +138,4 @@
     auto *state = new StateType();
     allocStateComponents(state);
     return state;
-<<<<<<< HEAD
-=======
-}
-
-void MobiusStateSpace::freeState(State *state) const
-{
-    CompoundStateSpace::freeState(state);
->>>>>>> 9f7083bd
 }