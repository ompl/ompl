--- conflicted
+++ resolved
@@ -69,19 +69,17 @@
             /** \brief ompl::base::DiscreteStateSpace */
             STATE_SPACE_DISCRETE = 7,
 
-<<<<<<< HEAD
             /** \brief ompl::base::DubinsStateSpace */
             STATE_SPACE_DUBINS = 8,
-=======
+
             /** \brief ompl::base::MobiusStateSpace */
-            STATE_SPACE_MOBIUS = 8,
+            STATE_SPACE_MOBIUS = 9,
 
             /** \brief ompl::base::SphereStateSpace */
-            STATE_SPACE_SPHERE = 9,
+            STATE_SPACE_SPHERE = 10,
 
             /** \brief ompl::base::TorusStateSpace */
-            STATE_SPACE_TORUS = 10,
->>>>>>> 046f064a
+            STATE_SPACE_TORUS = 11,
 
             /** \brief Number of state space types; To add new types,
                 use values that are larger than the count*/
