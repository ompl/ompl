--- conflicted
+++ resolved
@@ -386,31 +386,17 @@
       createStateAt(si_, s2, path_2_length, path_2_distances, pathspace_y*path_2_length, state_path_2);
 
       for(int i = 0; i < pathSamples - 1; i++) {
-<<<<<<< HEAD
         //create States between the two given paths
         si_->getStateSpace()->interpolate(state_path_1, state_path_2, (i+1)/pathSamples, statesDyn_next.at(i));
 
 	stepFeasible = si_->checkMotion(statesDyn.at(i), statesDyn_next.at(i));
-=======
-        //create duplicate states, because the second set gets altered by the control sampling, keep previous states in statesDyn
-        siC->getStateSpace()->interpolate(state_path_1, state_path_2, (i+1)/pathSamples, statesDyn_next.at(i));
-	//could change to bool = siC->checkMotion(statesDyn.at(i), statesDyn_next.at(i)), but has lower accuracy
-        bool stepFeasible = isStepDynamicallyFeasible(statesDyn.at(i), statesDyn_next.at(i), controls.at(i), controls_next.at(i), distanceThreshold, siC, sDCSampler);
->>>>>>> e6002593
         if(!stepFeasible){
           return false;
         }
-<<<<<<< HEAD
-        std::cout << k << std::endl;
-
+        //std::cout << k << std::endl;
 
 	//save this set of statesDyn_next in statesDyn to use in next iteration
         si_->copyState(statesDyn.at(i), statesDyn_next.at(i));
-=======
-        // std::cout << k << std::endl;
-        siC->copyState(statesDyn.at(i), statesDyn_next.at(i));
-        siC->copyControl(controls.at(i), controls_next.at(i));
->>>>>>> e6002593
       }
     }
     return true;
