--- conflicted
+++ resolved
@@ -169,12 +169,7 @@
 ompl::base::PlannerStatus ompl::geometric::QuotientSpace::solve(const base::PlannerTerminationCondition &ptc)
 {
     (void)ptc;
-<<<<<<< HEAD
-    OMPL_ERROR("A Quotient-Space cannot be solved alone. Use class MultiQuotient to solve Quotient-Spaces.");
-    exit(1);
-=======
     throw ompl::Exception("A Quotient-Space cannot be solved alone. Use class MultiQuotient to solve Quotient-Spaces.");
->>>>>>> 3d3531f6
 }
 
 void ompl::geometric::QuotientSpace::setProblemDefinition(const base::ProblemDefinitionPtr &pdef)
@@ -351,17 +346,6 @@
 ompl::geometric::QuotientSpace::QuotientSpaceType
 ompl::geometric::QuotientSpace::identifyQuotientSpaceType(const base::StateSpacePtr Q1, const base::StateSpacePtr Q0)
 {
-<<<<<<< HEAD
-    // We can currently handle 11 types of quotient-space mappings. 
-    // Emptyset is used for constraint relaxations.
-    // 
-    //   (1)  Q1 Rn     , Q0 Rm     [0<m<=n]  => X1 = R(n-m) \union {\emptyset}
-    //   (2a) Q1 SE2    , Q0 R2               => X1 = SO2
-    //   (2b) Q1 SE2    , Q0 SE2              => X1 = \emptyset
-    //   (3a) Q1 SE3    , Q0 R3               => X1 = SO3
-    //   (3b) Q1 SE3    , Q0 SE3              => X1 = \emptyset
-    //
-=======
     //
     // We can currently handle 11 types of quotient-space mappings.
     // Emptyset is used for constraint relaxations.
@@ -372,7 +356,6 @@
     //   (3a) Q1 SE3    , Q0 R3               => X1 = SO3
     //   (3b) Q1 SE3    , Q0 SE3              => X1 = \emptyset
     //
->>>>>>> 3d3531f6
     //   (4)  Q1 SE3xRn , Q0 SE3              => X1 = Rn
     //   (5)  Q1 SE3xRn , Q0 R3               => X1 = SO3xRn
     //   (6)  Q1 SE3xRn , Q0 SE3xRm [0<m<=n ] => X1 = R(n-m) \union {\emptyset}
@@ -451,22 +434,14 @@
             }
             else
             {
-<<<<<<< HEAD
-                if (Q0->getType() == ob::STATE_SPACE_SE2)
-=======
                 if (Q0->getType() == base::STATE_SPACE_SE2)
->>>>>>> 3d3531f6
                 {
                     type_ = IDENTITY_SPACE_SE2;
                 }
                 else
                 {
                     OMPL_ERROR("Q1 is SE2 but Q0 type %d is not handled.", Q0->getType());
-<<<<<<< HEAD
-                    exit(0);
-=======
                     throw ompl::Exception("INVALID_STATE_TYPE");
->>>>>>> 3d3531f6
                 }
             }
         }
@@ -488,22 +463,14 @@
             }
             else
             {
-<<<<<<< HEAD
-                if (Q0->getType() == ob::STATE_SPACE_SE3)
-=======
                 if (Q0->getType() == base::STATE_SPACE_SE3)
->>>>>>> 3d3531f6
                 {
                     type_ = IDENTITY_SPACE_SE3;
                 }
                 else
                 {
                     OMPL_ERROR("Q1 is SE2 but Q0 type %d is not handled.", Q0->getType());
-<<<<<<< HEAD
-                    exit(0);
-=======
                     throw ompl::Exception("Invalid QuotientSpace type");
->>>>>>> 3d3531f6
                 }
                 OMPL_ERROR("Q1 is SE3 but Q0 type %d is not handled.", Q0->getType());
                 throw ompl::Exception("Invalid QuotientSpace type");
@@ -561,22 +528,14 @@
                                 }
                                 else
                                 {
-<<<<<<< HEAD
-                                    if(m == n){
-=======
                                     if (m == n)
                                     {
->>>>>>> 3d3531f6
                                         type_ = IDENTITY_SPACE_SE3RN;
                                     }
                                     else
                                     {
                                         OMPL_ERROR("We require n >= m > 0, but have n=%d >= m=%d > 0.", n, m);
-<<<<<<< HEAD
-                                        exit(0);
-=======
                                         throw ompl::Exception("Invalid dimensions.");
->>>>>>> 3d3531f6
                                     }
                                 }
                             }
@@ -634,22 +593,14 @@
                                     }
                                     else
                                     {
-<<<<<<< HEAD
-                                        if(m == n){
-=======
                                         if (m == n)
                                         {
->>>>>>> 3d3531f6
                                             type_ = IDENTITY_SPACE_SE2RN;
                                         }
                                         else
                                         {
                                             OMPL_ERROR("We require n >= m > 0, but have n=%d >= m=%d > 0.", n, m);
-<<<<<<< HEAD
-                                            exit(0);
-=======
                                             throw ompl::Exception("Invalid dimensions.");
->>>>>>> 3d3531f6
                                         }
                                     }
                                 }
@@ -695,14 +646,6 @@
                                         }
                                         else
                                         {
-<<<<<<< HEAD
-                                            if (m == n){
-                                                type_ = IDENTITY_SPACE_SO2RN;
-                                            }else
-                                            {
-                                                OMPL_ERROR("We require n >= m > 0 but have n=%d >= m=%d > 0.", n, m);
-                                                exit(0);
-=======
                                             if (m == n)
                                             {
                                                 type_ = IDENTITY_SPACE_SO2RN;
@@ -711,7 +654,6 @@
                                             {
                                                 OMPL_ERROR("We require n >= m > 0 but have n=%d >= m=%d > 0.", n, m);
                                                 throw ompl::Exception("Invalid dimensions.");
->>>>>>> 3d3531f6
                                             }
                                         }
                                     }
@@ -1035,12 +977,8 @@
         }
     }
 }
-<<<<<<< HEAD
-void QuotientSpace::projectX1(const ob::State *q, ob::State *qX1) const
-=======
 
 void ompl::geometric::QuotientSpace::projectX1(const base::State *q, base::State *qX1) const
->>>>>>> 3d3531f6
 {
     switch (type_)
     {
@@ -1171,11 +1109,7 @@
     }
 }
 
-<<<<<<< HEAD
-void QuotientSpace::projectQ0(const ob::State *q, ob::State *qQ0) const
-=======
 void ompl::geometric::QuotientSpace::projectQ0(const base::State *q, base::State *qQ0) const
->>>>>>> 3d3531f6
 {
     switch (type_)
     {
@@ -1352,11 +1286,7 @@
         default:
         {
             OMPL_ERROR("Cannot project onto Q0. Type %d not implemented.", type_);
-<<<<<<< HEAD
-            exit(1);
-=======
             throw ompl::Exception("Cannot project onto Q0.");
->>>>>>> 3d3531f6
         }
     }
 }
@@ -1522,19 +1452,7 @@
         {
             out << "SE(2)";
         }
-<<<<<<< HEAD
-        else if (Q1->getStateSpace()->getType() == ob::STATE_SPACE_SO2)
-        {
-            out << "SO(2)";
-        }
-        else if (Q1->getStateSpace()->getType() == ob::STATE_SPACE_SO3)
-        {
-            out << "SO(3)";
-        }
-        else if (Q1->getStateSpace()->getType() == ob::STATE_SPACE_SE3)
-=======
         else if (Q1->getStateSpace()->getType() == base::STATE_SPACE_SE3)
->>>>>>> 3d3531f6
         {
             out << "SE(3)";
         }
@@ -1553,44 +1471,8 @@
         switch (type_)
         {
             case QuotientSpace::IDENTITY_SPACE_RN:
-<<<<<<< HEAD
-            {
-                out << "R^" << Q0_dimension_ 
-                  << " | Q" << level_ + 1 
-                  << ": R^" << Q1_dimension_;
-                break;
-            }
-            case QuotientSpace::IDENTITY_SPACE_SE2:
-            {
-                out << "SE(2)" << " | Q" << level_ + 1 << ": SE(2)";
-                break;
-            }
-            case QuotientSpace::IDENTITY_SPACE_SE2RN:
-            {
-                out << "SE(2)xR^" << Q0_dimension_ 
-                  << " | Q" << level_ + 1 
-                  << ": SE(2)xR^" << Q1_dimension_;
-                break;
-            }
-            case QuotientSpace::IDENTITY_SPACE_SO2RN:
-            {
-                out << "SO(2)xR^" << Q0_dimension_ 
-                  << " | Q" << level_ + 1 
-                  << ": SO(2)xR^" << Q1_dimension_;
-                break;
-            }
-            case QuotientSpace::IDENTITY_SPACE_SE3:
-            {
-                out << "SE(3)" << " | Q" << level_ + 1 << ": SE(3)";
-                break;
-            }
-            case QuotientSpace::IDENTITY_SPACE_SE3RN:
-=======
->>>>>>> 3d3531f6
-            {
-                out << "SE(3)xR^" << Q0_dimension_ 
-                  << " | Q" << level_ + 1 
-                  << ": SE(3)xR^" << Q1_dimension_;
+            {
+                out << "R^" << Q0_dimension_ << " | Q" << level_ + 1 << ": R^" << Q1_dimension_;
                 break;
             }
             case QuotientSpace::IDENTITY_SPACE_SE2:
