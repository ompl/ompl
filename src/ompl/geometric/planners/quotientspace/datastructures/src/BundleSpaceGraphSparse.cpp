--- conflicted
+++ resolved
@@ -410,18 +410,6 @@
 
 bool BundleSpaceGraphSparse::checkAddCoverage(Configuration *q, std::vector<Configuration *> &visibleNeighborhood)
 {
-<<<<<<< HEAD
-    /*for (int i = 0; i < visibleNeighborhood.size(); i++)
-    {
-        Configuration *q_neighbor = visibleNeighborhood.at(i);
-        // If path between is free
-        if (getBundle()->checkMotion(q_neighbor->state, q->state))
-        {
-            return false;  // abort already in covered region
-        }
-    }*/
-=======
->>>>>>> 1bf78bdb
     // No free paths means we add for coverage
     if (visibleNeighborhood.empty())
     {
@@ -448,13 +436,8 @@
                 {
                     // If the paths between are collision free
                   //TODO: Check that we need to call CheckMotion
-<<<<<<< HEAD
-                    if (getBundle()->checkMotion(q->state, visibleNeighborhood[i]->state) &&
-                        getBundle()->checkMotion(q->state, visibleNeighborhood[j]->state))
-=======
-                    /*if (Bundle->checkMotion(q->state, visibleNeighborhood[i]->state) &&
-                        Bundle->checkMotion(q->state, visibleNeighborhood[j]->state))*/
->>>>>>> 1bf78bdb
+//                     /*if (Bundle->checkMotion(q->state, visibleNeighborhood[i]->state) &&
+//                         Bundle->checkMotion(q->state, visibleNeighborhood[j]->state))*/
                     {
                         links.push_back(visibleNeighborhood[i]->index);
                         links.push_back(visibleNeighborhood[j]->index);
