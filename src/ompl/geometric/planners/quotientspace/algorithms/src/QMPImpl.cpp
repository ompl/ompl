/*********************************************************************
 * Software License Agreement (BSD License)
 *
 *  Copyright (c) 2019, University of Stuttgart
 *  All rights reserved.
 *
 *  Redistribution and use in source and binary forms, with or without
 *  modification, are permitted provided that the following conditions
 *  are met:
 *
 *   * Redistributions of source code must retain the above copyright
 *     notice, this list of conditions and the following disclaimer.
 *   * Redistributions in binary form must reproduce the above
 *     copyright notice, this list of conditions and the following
 *     disclaimer in the documentation and/or other materials provided
 *     with the distribution.
 *   * Neither the name of the University of Stuttgart nor the names
 *     of its contributors may be used to endorse or promote products
 *     derived from this software without specific prior written
 *     permission.
 *
 *  THIS SOFTWARE IS PROVIDED BY THE COPYRIGHT HOLDERS AND CONTRIBUTORS
 *  "AS IS" AND ANY EXPRESS OR IMPLIED WARRANTIES, INCLUDING, BUT NOT
 *  LIMITED TO, THE IMPLIED WARRANTIES OF MERCHANTABILITY AND FITNESS
 *  FOR A PARTICULAR PURPOSE ARE DISCLAIMED. IN NO EVENT SHALL THE
 *  COPYRIGHT OWNER OR CONTRIBUTORS BE LIABLE FOR ANY DIRECT, INDIRECT,
 *  INCIDENTAL, SPECIAL, EXEMPLARY, OR CONSEQUENTIAL DAMAGES (INCLUDING,
 *  BUT NOT LIMITED TO, PROCUREMENT OF SUBSTITUTE GOODS OR SERVICES;
 *  LOSS OF USE, DATA, OR PROFITS; OR BUSINESS INTERRUPTION) HOWEVER
 *  CAUSED AND ON ANY THEORY OF LIABILITY, WHETHER IN CONTRACT, STRICT
 *  LIABILITY, OR TORT (INCLUDING NEGLIGENCE OR OTHERWISE) ARISING IN
 *  ANY WAY OUT OF THE USE OF THIS SOFTWARE, EVEN IF ADVISED OF THE
 *  POSSIBILITY OF SUCH DAMAGE.
 *********************************************************************/

/* Author: Andreas Orthey, Sohaib Akbar */

#include <ompl/geometric/planners/quotientspace/algorithms/QMPImpl.h>
#include <ompl/tools/config/SelfConfig.h>
#include <boost/foreach.hpp>
#include <ompl/datastructures/NearestNeighbors.h>
#include "ompl/datastructures/PDF.h"

#define foreach BOOST_FOREACH

ompl::geometric::QMPImpl::QMPImpl(const base::SpaceInformationPtr &si, BundleSpace *parent_) : BaseT(si, parent_)
{
    setName("QMPImpl" + std::to_string(id_));
    // setMetric("euclidean");
    setMetric("shortestpath");
    // epsilonGraphThickening_ = 0.01;

    randomWorkStates_.resize(5);
    Bundle->allocStates(randomWorkStates_);
}

ompl::geometric::QMPImpl::~QMPImpl()
{
    getBundle()->freeStates(randomWorkStates_);
    deleteConfiguration(xRandom_);
}

void ompl::geometric::QMPImpl::grow()
{
    if (firstRun_)
    {
        init();
        vGoal_ = addConfiguration(qGoal_);
        firstRun_ = false;
    }
    if( ++counter_ % 2 == 0)
    {
        expand();
        return;
    }

    sampleBundleGoalBias(xRandom_->state, goalBias_);
    addMileStone(xRandom_->state);
}

void ompl::geometric::QMPImpl::expand()
{
    PDF pdf;

    foreach (Vertex v, boost::vertices(graph_))
    {
        const unsigned long int t = graph_[v]->total_connection_attempts;
        pdf.add(graph_[v], (double)(t - graph_[v]->successful_connection_attempts) / (double)t);
    }

    if (pdf.empty())
        return;

<<<<<<< HEAD
    for(unsigned int i=0 ; i< r_nearest_neighbors.size(); i++)
    {
        Configuration* q_neighbor = r_nearest_neighbors.at(i);
        if (getBundle()->checkMotion(q_neighbor->state, xRandom_->state)) 
        {
                double d = getBundle()->distance(q_neighbor->state, xRandom_->state);
                if (d > maxDistance_)
                {
                    getBundle()->getStateSpace()->interpolate(q_neighbor->state, xRandom_->state, maxDistance_ / d, xRandom_->state);
                }

                // totalNumberOfSamples_++;
                // totalNumberOfFeasibleSamples_++;
                Configuration *q_next = new Configuration(getBundle(), xRandom_->state); 
                Vertex v_next = addConfiguration(q_next);
            
                
                //TODO: What happens if this edge is infeasible, but there has
                //been one feasible edge before? (i.e. foundfeasibleedge is set)
                addEdge(q_neighbor->index, v_next);
                
                double dist = 0.0;
                bool satisfied = goal_->isSatisfied(q_next->state, &dist);
                if (satisfied)
=======
    
    Configuration *q = pdf.sample(rng_.uniform01());

    int s = getBundle()->randomBounceMotion(Bundle_sampler_, q->state, randomWorkStates_.size(), randomWorkStates_, false);
    if(s > 0)
    {
        Configuration *prev = q;
        Configuration *last = addMileStone(randomWorkStates_[--s]);
        for (int i = 0; i < s; i++)
        {
            Configuration *tmp = new Configuration(Bundle, randomWorkStates_[i]);
            addConfiguration(tmp);

            ompl::geometric::BundleSpaceGraph::addEdge(prev->index, tmp->index);
            prev = tmp;
        }
        if(!sameComponent(prev->index, last->index))
            ompl::geometric::BundleSpaceGraph::addEdge(prev->index, last->index);
    }
}

ompl::geometric::BundleSpaceGraph::Configuration *ompl::geometric::QMPImpl::addMileStone(ompl::base::State *q_state)
{
    // add sample
    Configuration *q_next = new Configuration(Bundle, q_state);
    Vertex v_next = addConfiguration(q_next);
    
    // check for close k neibhors
    std::vector<Configuration*> nearestNeighbors;
    BaseT::nearestDatastructure_->nearestK(q_next, k_, nearestNeighbors);

    for(unsigned int i=0 ; i< nearestNeighbors.size(); i++)
    {
        Configuration* q_neighbor = nearestNeighbors.at(i);

        q_next->total_connection_attempts++;
        q_neighbor->total_connection_attempts++;

        if (Bundle->checkMotion(q_neighbor->state, q_next->state)) 
        {
            addEdge(q_neighbor->index, v_next);
            
            q_next->successful_connection_attempts++;
            q_neighbor->successful_connection_attempts++;

            if (!hasSolution_)
            {
                if (sameComponent(vStart_, vGoal_))
>>>>>>> 1bf78bdb
                {
                    hasSolution_ = true;
                }
        }

    }
    return q_next;
}

void ompl::geometric::QMPImpl::sampleFromDatastructure(base::State *xRandom)
{
    double p = rng_.uniform01();
    if(lengthStartGoalVertexPath_ > 0 && p < pathBias_)
    {
        //(1) Sample randomly on shortest path
        double p = rng_.uniform01() * lengthStartGoalVertexPath_;

        double t = 0;
        int ctr = 0;
        while(t < p && (ctr < (int)startGoalVertexPath_.size()-1))
        {
            t += lengthsStartGoalVertexPath_.at(ctr);
            ctr++;
        }
        // std::cout << ctr << "/" << startGoalVertexPath_.size() << std::endl;
        const Vertex v1 = startGoalVertexPath_.at(ctr-1);
        const Vertex v2 = startGoalVertexPath_.at(ctr);
        double d = lengthsStartGoalVertexPath_.at(ctr-1);

        double s = d - (t - p);
        getBundle()->getStateSpace()->interpolate(graph_[v1]->state, graph_[v2]->state, s, xRandom);

    }else{
        //(2) Sample randomly on graph
        BaseT::sampleFromDatastructure(xRandom);
    }

    //(3) Perturbate sample in epsilon neighborhood
    if(epsilonGraphThickening_ > 0) 
    {
        getBundleSamplerPtr()->sampleUniformNear(xRandom, xRandom, epsilonGraphThickening_);
    }

}
<|MERGE_RESOLUTION|>--- conflicted
+++ resolved
@@ -51,7 +51,7 @@
     // epsilonGraphThickening_ = 0.01;
 
     randomWorkStates_.resize(5);
-    Bundle->allocStates(randomWorkStates_);
+    getBundle()->allocStates(randomWorkStates_);
 }
 
 ompl::geometric::QMPImpl::~QMPImpl()
@@ -91,32 +91,32 @@
     if (pdf.empty())
         return;
 
-<<<<<<< HEAD
-    for(unsigned int i=0 ; i< r_nearest_neighbors.size(); i++)
-    {
-        Configuration* q_neighbor = r_nearest_neighbors.at(i);
-        if (getBundle()->checkMotion(q_neighbor->state, xRandom_->state)) 
-        {
-                double d = getBundle()->distance(q_neighbor->state, xRandom_->state);
-                if (d > maxDistance_)
-                {
-                    getBundle()->getStateSpace()->interpolate(q_neighbor->state, xRandom_->state, maxDistance_ / d, xRandom_->state);
-                }
-
-                // totalNumberOfSamples_++;
-                // totalNumberOfFeasibleSamples_++;
-                Configuration *q_next = new Configuration(getBundle(), xRandom_->state); 
-                Vertex v_next = addConfiguration(q_next);
+//<<<<<<< HEAD
+//    for(unsigned int i=0 ; i< r_nearest_neighbors.size(); i++)
+//    {
+//        Configuration* q_neighbor = r_nearest_neighbors.at(i);
+//        if (getBundle()->checkMotion(q_neighbor->state, xRandom_->state)) 
+//        {
+//                double d = getBundle()->distance(q_neighbor->state, xRandom_->state);
+//                if (d > maxDistance_)
+//                {
+//                    getBundle()->getStateSpace()->interpolate(q_neighbor->state, xRandom_->state, maxDistance_ / d, xRandom_->state);
+//                }
+
+//                // totalNumberOfSamples_++;
+//                // totalNumberOfFeasibleSamples_++;
+//                Configuration *q_next = new Configuration(getBundle(), xRandom_->state); 
+//                Vertex v_next = addConfiguration(q_next);
             
                 
-                //TODO: What happens if this edge is infeasible, but there has
-                //been one feasible edge before? (i.e. foundfeasibleedge is set)
-                addEdge(q_neighbor->index, v_next);
+//                //TODO: What happens if this edge is infeasible, but there has
+//                //been one feasible edge before? (i.e. foundfeasibleedge is set)
+//                addEdge(q_neighbor->index, v_next);
                 
-                double dist = 0.0;
-                bool satisfied = goal_->isSatisfied(q_next->state, &dist);
-                if (satisfied)
-=======
+//                double dist = 0.0;
+//                bool satisfied = goal_->isSatisfied(q_next->state, &dist);
+//                if (satisfied)
+//=======
     
     Configuration *q = pdf.sample(rng_.uniform01());
 
@@ -127,7 +127,7 @@
         Configuration *last = addMileStone(randomWorkStates_[--s]);
         for (int i = 0; i < s; i++)
         {
-            Configuration *tmp = new Configuration(Bundle, randomWorkStates_[i]);
+            Configuration *tmp = new Configuration(getBundle(), randomWorkStates_[i]);
             addConfiguration(tmp);
 
             ompl::geometric::BundleSpaceGraph::addEdge(prev->index, tmp->index);
@@ -141,7 +141,7 @@
 ompl::geometric::BundleSpaceGraph::Configuration *ompl::geometric::QMPImpl::addMileStone(ompl::base::State *q_state)
 {
     // add sample
-    Configuration *q_next = new Configuration(Bundle, q_state);
+    Configuration *q_next = new Configuration(getBundle(), q_state);
     Vertex v_next = addConfiguration(q_next);
     
     // check for close k neibhors
@@ -155,7 +155,7 @@
         q_next->total_connection_attempts++;
         q_neighbor->total_connection_attempts++;
 
-        if (Bundle->checkMotion(q_neighbor->state, q_next->state)) 
+        if (getBundle()->checkMotion(q_neighbor->state, q_next->state)) 
         {
             addEdge(q_neighbor->index, v_next);
             
@@ -165,10 +165,11 @@
             if (!hasSolution_)
             {
                 if (sameComponent(vStart_, vGoal_))
->>>>>>> 1bf78bdb
+// >>>>>>> 1bf78bdb4b3570e653c1b34ad1f763e70dfc8582
                 {
                     hasSolution_ = true;
                 }
+            }
         }
 
     }
