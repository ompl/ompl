/*********************************************************************
 * Software License Agreement (BSD License)
 *
 *  Copyright (c) 2020, University of Stuttgart
 *  All rights reserved.
 *
 *  Redistribution and use in source and binary forms, with or without
 *  modification, are permitted provided that the following conditions
 *  are met:
 *
 *   * Redistributions of source code must retain the above copyright
 *     notice, this list of conditions and the following disclaimer.
 *   * Redistributions in binary form must reproduce the above
 *     copyright notice, this list of conditions and the following
 *     disclaimer in the documentation and/or other materials provided
 *     with the distribution.
 *   * Neither the name of the University of Stuttgart nor the names
 *     of its contributors may be used to endorse or promote products
 *     derived from this software without specific prior written
 *     permission.
 *
 *  THIS SOFTWARE IS PROVIDED BY THE COPYRIGHT HOLDERS AND CONTRIBUTORS
 *  "AS IS" AND ANY EXPRESS OR IMPLIED WARRANTIES, INCLUDING, BUT NOT
 *  LIMITED TO, THE IMPLIED WARRANTIES OF MERCHANTABILITY AND FITNESS
 *  FOR A PARTICULAR PURPOSE ARE DISCLAIMED. IN NO EVENT SHALL THE
 *  COPYRIGHT OWNER OR CONTRIBUTORS BE LIABLE FOR ANY DIRECT, INDIRECT,
 *  INCIDENTAL, SPECIAL, EXEMPLARY, OR CONSEQUENTIAL DAMAGES (INCLUDING,
 *  BUT NOT LIMITED TO, PROCUREMENT OF SUBSTITUTE GOODS OR SERVICES;
 *  LOSS OF USE, DATA, OR PROFITS; OR BUSINESS INTERRUPTION) HOWEVER
 *  CAUSED AND ON ANY THEORY OF LIABILITY, WHETHER IN CONTRACT, STRICT
 *  LIABILITY, OR TORT (INCLUDING NEGLIGENCE OR OTHERWISE) ARISING IN
 *  ANY WAY OUT OF THE USE OF THIS SOFTWARE, EVEN IF ADVISED OF THE
 *  POSSIBILITY OF SUCH DAMAGE.
 *********************************************************************/

/* Author: Andreas Orthey, Sohaib Akbar */

#include <ompl/geometric/planners/quotientspace/algorithms/QRRTStarImpl.h>
#include <ompl/tools/config/SelfConfig.h>
#include <ompl/base/objectives/PathLengthOptimizationObjective.h>
#include <boost/foreach.hpp>
#include <boost/math/constants/constants.hpp>
#include "ompl/util/GeometricEquations.h"

#define foreach BOOST_FOREACH

ompl::geometric::QRRTStarImpl::QRRTStarImpl(const base::SpaceInformationPtr &si, BundleSpace *parent_) : BaseT(si, parent_)
{
    setName("QRRTStarImpl" + std::to_string(id_));
    Planner::declareParam<double>(
        "useKNearest_", 
        this, 
        &ompl::geometric::QRRTStarImpl::setKNearest, 
        &ompl::geometric::QRRTStarImpl::getKNearest, 
        "0,1");
<<<<<<< HEAD
    double d = (double)getBundle()->getStateDimension();
    double e = boost::math::constants::e<double>();
    // k > 2^(d + 1) * e * (1 + 1 / d).
    k_rrt_Constant_ = std::pow(2, d + 1) * e * (1.0 + 1.0 / d);
    symmetric_ = getBundle()->getStateSpace()->hasSymmetricInterpolate();
=======
    d_ = (double)Bundle->getStateDimension();
    double e = boost::math::constants::e<double>();
    // k > 2^(d + 1) * e * (1 + 1 / d).
    k_rrt_Constant_ = std::pow(2, d_ + 1) * e * (1.0 + 1.0 / d_);
    // γRRG > γRRG ∗ = 2*( 1 + 1/d)^1/d * ( μ( Xfree) / ζd)^1/d
    r_rrt_Constant_ = std::pow(2 * (1.0 + 1.0 / d_) * (getBundle()->getSpaceMeasure() / unitNBallMeasure(d_)), 1.0 / d_);
    symmetric_ = Bundle->getStateSpace()->hasSymmetricInterpolate();
>>>>>>> e2f10aa4
}

ompl::geometric::QRRTStarImpl::~QRRTStarImpl()
{
    deleteConfiguration(xRandom_);
}

void ompl::geometric::QRRTStarImpl::grow()
{
    if (firstRun_)
    {
        init();
        firstRun_ = false;
    }

    //(1) Get Random Sample
    sampleBundleGoalBias(xRandom_->state, goalBias_);

    //(2) Get Nearest in Tree
    Configuration *q_nearest = nearestDatastructure_->nearest(xRandom_);

    //(3) Connect Nearest to Random
    double d = distance(q_nearest, xRandom_);
    if (d > maxDistance_)
    {
        getBundle()->getStateSpace()->interpolate(q_nearest->state, xRandom_->state, maxDistance_ / d, xRandom_->state);
    }

    //(4) Check if Motion is correct
    if (getBundle()->checkMotion(q_nearest->state, xRandom_->state))
    {
        // Configuration *q_new = new Configuration(getBundle(), xRandom_->state);
        // Vertex v_next = addConfiguration(q_new);

        // Find nearby neighbors of the new motion
        std::vector<Configuration *> nearestNbh;
        
        if (useKNearest_)
        {
            // calculate k
            unsigned int k = std::ceil(k_rrt_Constant_ * log((double) boost::num_vertices(graph_)));
            nearestDatastructure_->nearestK(xRandom_, k, nearestNbh);
        }
        else {
            double r = std::min(maxDistance_, 
                r_rrt_Constant_ * 
<<<<<<< HEAD
                std::pow(log((double) boost::num_vertices(graph_)) / (double) boost::num_vertices(graph_),
                    1 / static_cast<double>(getBundle()->getStateDimension())));
=======
                std::pow(log((double) boost::num_vertices(graph_)) / (double) boost::num_vertices(graph_), 1 / d_ ));
>>>>>>> e2f10aa4
            nearestDatastructure_->nearestR(xRandom_, r, nearestNbh);
        }

        // nearest neighbor cost
        ompl::base::Cost nn_line_cost = opt_->motionCost(q_nearest->state, xRandom_->state);
        ompl::base::Cost nn_cost = opt_->combineCosts(q_nearest->cost, nn_line_cost);
        
        // Find neighbor with minimum Cost
        Configuration *q_min = q_nearest;
        ompl::base::Cost min_line_cost = nn_line_cost;
        ompl::base::Cost min_cost = nn_cost;
        
        // if valid neighbors in first step than no need to check motion in rewire step for ith neighbor. valid values are {-1, 0, 1}
        int validNeighbor[nearestNbh.size()];

        // store the connection cost for later use, if space is symmetric
        std::vector<ompl::base::Cost> lineCosts;

        if (symmetric_)
        {
            lineCosts.resize(nearestNbh.size());
        }

        for(unsigned int i=0; i< nearestNbh.size(); i++)
        {
            Configuration* q_near = nearestNbh.at(i);

            // nearest neighbor
            if (q_nearest->index == q_near->index)
            {
                validNeighbor[i] = 1;
                if (symmetric_) {
                    lineCosts[i] = nn_line_cost;
                }
                continue;
            }
            validNeighbor[i] = 0;

            ompl::base::Cost line_cost = opt_->motionCost(q_near->state, xRandom_->state);
            ompl::base::Cost new_cost = opt_->combineCosts(q_near->cost, line_cost);
            
            if (symmetric_)
            {
                lineCosts[i] = line_cost;
            }

            if (opt_->isCostBetterThan(new_cost , min_cost))
            {
<<<<<<< HEAD
// <<<<<<< HEAD
//                 if(distance(q_near, q_new) < maxDistance_ && getBundle()->checkMotion(q_near->state, q_new->state))
// =======
//                 if(distance(q_near, xRandom_) < maxDistance_ && Bundle->checkMotion(q_near->state, xRandom_->state))
// >>>>>>> b7134f673ee15c8f3c5547463a986790c71823ff
                if(distance(q_near, xRandom_) < maxDistance_ && getBundle()->checkMotion(q_near->state, xRandom_->state))
=======
                if((!useKNearest_ || distance(q_near, xRandom_) < maxDistance_) && Bundle->checkMotion(q_near->state, xRandom_->state))
>>>>>>> e2f10aa4
                {
                    q_min = q_near;
                    min_line_cost = line_cost;
                    min_cost = new_cost;
                    validNeighbor[i] = 1;
                }
                else validNeighbor[i] = -1;
            }
        }

        // (4) Add sample
        Configuration *q_new = new Configuration(getBundle(), xRandom_->state);
        Vertex v_next = addConfiguration(q_new);

        // (5) add edge assign cost
        this->addEdge(q_min->index, v_next, min_line_cost);
        q_new->lineCost = min_line_cost;
        q_new->cost = min_cost;
        q_new->parent = q_min->index;
        q_min->children.push_back(q_new->index);
        
        // (6) Rewire the tree
        for (unsigned int i=0 ; i< nearestNbh.size(); i++)
        {
            Configuration* q_near = nearestNbh.at(i);
            
            if (q_near->index != q_new->parent)
            {
                base::Cost line_cost;
                if(symmetric_) {
                    line_cost = lineCosts[i];
                }
                else {
                    line_cost = opt_->motionCost(q_new->state, q_near->state);
                }
                base::Cost new_cost = opt_->combineCosts(q_new->cost, line_cost);
                
                if (opt_->isCostBetterThan(new_cost, q_near->cost))
                {
                    bool valid = (validNeighbor[i] == 1);
                    // check neighbor validity if it wasn´t checked before
                    if (validNeighbor[i] == 0)
                    {
<<<<<<< HEAD
// <<<<<<< HEAD
//                         if (distance(q_near, q_new) < maxDistance_ && getBundle()->checkMotion(q_near->state, q_new->state))
//                             validNeighbor[i] = 1;
// =======
                        valid = (distance(q_near, q_new) < maxDistance_ && getBundle()->checkMotion(q_near->state, q_new->state));
// >>>>>>> b7134f673ee15c8f3c5547463a986790c71823ff
=======
                        valid = ((!useKNearest_ || distance(q_near, q_new) < maxDistance_) && Bundle->checkMotion(q_near->state, q_new->state));
>>>>>>> e2f10aa4
                    }
                    if (valid)
                    {
                        // remove node from children of its parent node
                        for (auto it = graph_[q_near->parent]->children.begin(); it != graph_[q_near->parent]->children.end(); ++it)
                        {
                            if (*it == q_near->index)
                            {
                                graph_[q_near->parent]->children.erase(it);
                                break;
                            }
                        }
                        // remove the edge with old parent
                        boost::remove_edge(q_near->parent, q_near->index, graph_);
                        // add with new parent
                        this->addEdge(q_new->index, q_near->index, line_cost);
                        
                        // update node parent
                        q_near->parent = q_new->index;
                        q_near->lineCost = line_cost;
                        q_near->cost = new_cost;
                        q_new->children.push_back(q_near->index);
                        
                        // update node's children costs
                        updateChildCosts(q_near);
                    }
                }
            }
        }
        
        if (!hasSolution_ || !hasChild())
        {
            // (7) check if this sample satisfies the goal

            double dist = 0.0;
            bool satisfied = goal_->isSatisfied(q_new->state, &dist);
            if (satisfied)
            {
                vGoal_ = addConfiguration(qGoal_);
                BaseT::addEdge(/*q_nearest*/q_new->index, vGoal_);
                hasSolution_ = true;
            }
        }
    }
}

void ompl::geometric::QRRTStarImpl::updateChildCosts(Configuration *q)
{
    for (std::size_t i = 0; i < q->children.size(); ++i)
    {
        graph_[q->children[i]]->cost = opt_->combineCosts(q->cost, graph_[q->children[i]]->lineCost);
        updateChildCosts(graph_[q->children[i]]);
    }
}

void ompl::geometric::QRRTStarImpl::addEdge(const Vertex a, const Vertex b, base::Cost weight)
{
    EdgeInternalState properties(weight);
    boost::add_edge(a, b, properties, graph_);
    uniteComponents(a, b);
}<|MERGE_RESOLUTION|>--- conflicted
+++ resolved
@@ -53,21 +53,13 @@
         &ompl::geometric::QRRTStarImpl::setKNearest, 
         &ompl::geometric::QRRTStarImpl::getKNearest, 
         "0,1");
-<<<<<<< HEAD
-    double d = (double)getBundle()->getStateDimension();
-    double e = boost::math::constants::e<double>();
-    // k > 2^(d + 1) * e * (1 + 1 / d).
-    k_rrt_Constant_ = std::pow(2, d + 1) * e * (1.0 + 1.0 / d);
-    symmetric_ = getBundle()->getStateSpace()->hasSymmetricInterpolate();
-=======
-    d_ = (double)Bundle->getStateDimension();
+    d_ = (double)getBundle()->getStateDimension();
     double e = boost::math::constants::e<double>();
     // k > 2^(d + 1) * e * (1 + 1 / d).
     k_rrt_Constant_ = std::pow(2, d_ + 1) * e * (1.0 + 1.0 / d_);
     // γRRG > γRRG ∗ = 2*( 1 + 1/d)^1/d * ( μ( Xfree) / ζd)^1/d
     r_rrt_Constant_ = std::pow(2 * (1.0 + 1.0 / d_) * (getBundle()->getSpaceMeasure() / unitNBallMeasure(d_)), 1.0 / d_);
-    symmetric_ = Bundle->getStateSpace()->hasSymmetricInterpolate();
->>>>>>> e2f10aa4
+    symmetric_ = getBundle()->getStateSpace()->hasSymmetricInterpolate();
 }
 
 ompl::geometric::QRRTStarImpl::~QRRTStarImpl()
@@ -114,12 +106,7 @@
         else {
             double r = std::min(maxDistance_, 
                 r_rrt_Constant_ * 
-<<<<<<< HEAD
-                std::pow(log((double) boost::num_vertices(graph_)) / (double) boost::num_vertices(graph_),
-                    1 / static_cast<double>(getBundle()->getStateDimension())));
-=======
                 std::pow(log((double) boost::num_vertices(graph_)) / (double) boost::num_vertices(graph_), 1 / d_ ));
->>>>>>> e2f10aa4
             nearestDatastructure_->nearestR(xRandom_, r, nearestNbh);
         }
 
@@ -168,16 +155,7 @@
 
             if (opt_->isCostBetterThan(new_cost , min_cost))
             {
-<<<<<<< HEAD
-// <<<<<<< HEAD
-//                 if(distance(q_near, q_new) < maxDistance_ && getBundle()->checkMotion(q_near->state, q_new->state))
-// =======
-//                 if(distance(q_near, xRandom_) < maxDistance_ && Bundle->checkMotion(q_near->state, xRandom_->state))
-// >>>>>>> b7134f673ee15c8f3c5547463a986790c71823ff
-                if(distance(q_near, xRandom_) < maxDistance_ && getBundle()->checkMotion(q_near->state, xRandom_->state))
-=======
-                if((!useKNearest_ || distance(q_near, xRandom_) < maxDistance_) && Bundle->checkMotion(q_near->state, xRandom_->state))
->>>>>>> e2f10aa4
+                if((!useKNearest_ || distance(q_near, xRandom_) < maxDistance_) && getBundle()->checkMotion(q_near->state, xRandom_->state))
                 {
                     q_min = q_near;
                     min_line_cost = line_cost;
@@ -221,16 +199,7 @@
                     // check neighbor validity if it wasn´t checked before
                     if (validNeighbor[i] == 0)
                     {
-<<<<<<< HEAD
-// <<<<<<< HEAD
-//                         if (distance(q_near, q_new) < maxDistance_ && getBundle()->checkMotion(q_near->state, q_new->state))
-//                             validNeighbor[i] = 1;
-// =======
-                        valid = (distance(q_near, q_new) < maxDistance_ && getBundle()->checkMotion(q_near->state, q_new->state));
-// >>>>>>> b7134f673ee15c8f3c5547463a986790c71823ff
-=======
-                        valid = ((!useKNearest_ || distance(q_near, q_new) < maxDistance_) && Bundle->checkMotion(q_near->state, q_new->state));
->>>>>>> e2f10aa4
+                        valid = ((!useKNearest_ || distance(q_near, q_new) < maxDistance_) && getBundle()->checkMotion(q_near->state, q_new->state));
                     }
                     if (valid)
                     {
