--- conflicted
+++ resolved
@@ -52,13 +52,9 @@
              @par External documentation
         */
 
-<<<<<<< HEAD
         /** \brief [Q]uotient space [R]apidly exploring [R]andom [T]rees Star (QRRT*) Algorithm*/
         typedef ompl::geometric::BundleSpaceSequence<ompl::geometric::QRRTStarImpl> QRRTStar;
-=======
-        /** \brief QuotientSpace Rapidly Exploring Random Tree Star Algorithm*/
-        typedef ompl::geometric::BundleSpaceSequenceDynamic<ompl::geometric::QRRTStarImpl> QRRTStar;
->>>>>>> ede8987c
+        // typedef ompl::geometric::BundleSpaceSequenceDynamic<ompl::geometric::QRRTStarImpl> QRRTStar;
 
     }  // namespace geometric
 }  // namespace ompl
