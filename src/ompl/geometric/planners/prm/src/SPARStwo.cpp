/*********************************************************************
* Software License Agreement (BSD License)
*
*  Copyright (c) 2013, Rutgers the State University of New Jersey, New Brunswick
*  All Rights Reserved.
*
*  Redistribution and use in source and binary forms, with or without
*  modification, are permitted provided that the following conditions
*  are met:
*
*   * Redistributions of source code must retain the above copyright
*     notice, this list of conditions and the following disclaimer.
*   * Redistributions in binary form must reproduce the above
*     copyright notice, this list of conditions and the following
*     disclaimer in the documentation and/or other materials provided
*     with the distribution.
*   * Neither the name of Rutgers University nor the names of its
*     contributors may be used to endorse or promote products derived
*     from this software without specific prior written permission.
*
*  THIS SOFTWARE IS PROVIDED BY THE COPYRIGHT HOLDERS AND CONTRIBUTORS
*  "AS IS" AND ANY EXPRESS OR IMPLIED WARRANTIES, INCLUDING, BUT NOT
*  LIMITED TO, THE IMPLIED WARRANTIES OF MERCHANTABILITY AND FITNESS
*  FOR A PARTICULAR PURPOSE ARE DISCLAIMED. IN NO EVENT SHALL THE
*  COPYRIGHT OWNER OR CONTRIBUTORS BE LIABLE FOR ANY DIRECT, INDIRECT,
*  INCIDENTAL, SPECIAL, EXEMPLARY, OR CONSEQUENTIAL DAMAGES (INCLUDING,
*  BUT NOT LIMITED TO, PROCUREMENT OF SUBSTITUTE GOODS OR SERVICES;
*  LOSS OF USE, DATA, OR PROFITS; OR BUSINESS INTERRUPTION) HOWEVER
*  CAUSED AND ON ANY THEORY OF LIABILITY, WHETHER IN CONTRACT, STRICT
*  LIABILITY, OR TORT (INCLUDING NEGLIGENCE OR OTHERWISE) ARISING IN
*  ANY WAY OUT OF THE USE OF THIS SOFTWARE, EVEN IF ADVISED OF THE
*  POSSIBILITY OF SUCH DAMAGE.
*********************************************************************/

/* Author: Andrew Dobson */

#include "ompl/geometric/planners/prm/SPARStwo.h"
#include "ompl/geometric/planners/prm/ConnectionStrategy.h"
#include "ompl/base/goals/GoalSampleableRegion.h"
#include "ompl/base/objectives/PathLengthOptimizationObjective.h"
#include "ompl/tools/config/SelfConfig.h"
#include <boost/graph/astar_search.hpp>
#include <boost/graph/incremental_components.hpp>
#include <boost/property_map/vector_property_map.hpp>
#include <boost/foreach.hpp>
#include <thread>

#include "GoalVisitor.hpp"

#define foreach BOOST_FOREACH
#define foreach_reverse BOOST_REVERSE_FOREACH

ompl::geometric::SPARStwo::SPARStwo(const base::SpaceInformationPtr &si)
  : base::Planner(si, "SPARStwo")
  , nearSamplePoints_((2 * si_->getStateDimension()))
  , stateProperty_(boost::get(vertex_state_t(), g_))
  , weightProperty_(boost::get(boost::edge_weight, g_))
  , colorProperty_(boost::get(vertex_color_t(), g_))
  , interfaceDataProperty_(boost::get(vertex_interface_data_t(), g_))
  , disjointSets_(boost::get(boost::vertex_rank, g_), boost::get(boost::vertex_predecessor, g_))
{
    specs_.recognizedGoal = base::GOAL_SAMPLEABLE_REGION;
    specs_.approximateSolutions = false;
    specs_.optimizingPaths = true;
    specs_.multithreaded = true;

    psimp_ = std::make_shared<PathSimplifier>(si_);

    Planner::declareParam<double>("stretch_factor", this, &SPARStwo::setStretchFactor, &SPARStwo::getStretchFactor,
                                  "1.1:0.1:3.0");
    Planner::declareParam<double>("sparse_delta_fraction", this, &SPARStwo::setSparseDeltaFraction,
                                  &SPARStwo::getSparseDeltaFraction, "0.0:0.01:1.0");
    Planner::declareParam<double>("dense_delta_fraction", this, &SPARStwo::setDenseDeltaFraction,
                                  &SPARStwo::getDenseDeltaFraction, "0.0:0.0001:0.1");
    Planner::declareParam<unsigned int>("max_failures", this, &SPARStwo::setMaxFailures, &SPARStwo::getMaxFailures,
                                        "100:10:3000");

    addPlannerProgressProperty("iterations INTEGER", [this] { return getIterationCount(); });
    addPlannerProgressProperty("best cost REAL", [this] { return getBestCost(); });
}

ompl::geometric::SPARStwo::~SPARStwo()
{
    freeMemory();
}

void ompl::geometric::SPARStwo::setup()
{
    Planner::setup();
    if (!nn_)
        nn_.reset(tools::SelfConfig::getDefaultNearestNeighbors<Vertex>(this));
    nn_->setDistanceFunction([this](const Vertex a, const Vertex b) { return distanceFunction(a, b); });
    double maxExt = si_->getMaximumExtent();
    sparseDelta_ = sparseDeltaFraction_ * maxExt;
    denseDelta_ = denseDeltaFraction_ * maxExt;

    // Setup optimization objective
    //
    // If no optimization objective was specified, then default to
    // optimizing path length as computed by the distance() function
    // in the state space.
    if (pdef_)
    {
        if (pdef_->hasOptimizationObjective())
        {
            opt_ = pdef_->getOptimizationObjective();
            if (dynamic_cast<base::PathLengthOptimizationObjective *>(opt_.get()) == nullptr)
                OMPL_WARN("%s: Asymptotic optimality has only been proven with path length optimizaton; convergence "
                          "for other optimizaton objectives is not guaranteed.",
                          getName().c_str());
        }
        else
            opt_ = std::make_shared<base::PathLengthOptimizationObjective>(si_);
    }
    else
    {
        OMPL_INFORM("%s: problem definition is not set, deferring setup completion...", getName().c_str());
        setup_ = false;
    }
}

void ompl::geometric::SPARStwo::setProblemDefinition(const base::ProblemDefinitionPtr &pdef)
{
    Planner::setProblemDefinition(pdef);
    clearQuery();
}

void ompl::geometric::SPARStwo::clearQuery()
{
    startM_.clear();
    goalM_.clear();
    pis_.restart();
}

void ompl::geometric::SPARStwo::clear()
{
    Planner::clear();
    clearQuery();
    resetFailures();
    iterations_ = 0;
    bestCost_ = base::Cost(std::numeric_limits<double>::quiet_NaN());
    freeMemory();
    if (nn_)
        nn_->clear();
}

void ompl::geometric::SPARStwo::freeMemory()
{
    Planner::clear();
    sampler_.reset();

    foreach (Vertex v, boost::vertices(g_))
    {
        foreach (InterfaceData &d, interfaceDataProperty_[v] | boost::adaptors::map_values)
            d.clear(si_);
        if (stateProperty_[v] != nullptr)
            si_->freeState(stateProperty_[v]);
        stateProperty_[v] = nullptr;
    }
    g_.clear();

    if (nn_)
        nn_->clear();
}

bool ompl::geometric::SPARStwo::haveSolution(const std::vector<Vertex> &starts, const std::vector<Vertex> &goals,
                                             base::PathPtr &solution)
{
    base::Goal *g = pdef_->getGoal().get();
    base::Cost sol_cost(opt_->infiniteCost());
    foreach (Vertex start, starts)
        foreach (Vertex goal, goals)
        {
            // we lock because the connected components algorithm is incremental and may change disjointSets_
            graphMutex_.lock();
            bool same_component = sameComponent(start, goal);
            graphMutex_.unlock();

            if (same_component && g->isStartGoalPairValid(stateProperty_[goal], stateProperty_[start]))
            {
                base::PathPtr p = constructSolution(start, goal);
                if (p)
                {
                    base::Cost pathCost = p->cost(opt_);
                    if (opt_->isCostBetterThan(pathCost, bestCost_))
                        bestCost_ = pathCost;
                    // Check if optimization objective is satisfied
                    if (opt_->isSatisfied(pathCost))
                    {
                        solution = p;
                        return true;
                    }
                    if (opt_->isCostBetterThan(pathCost, sol_cost))
                    {
                        solution = p;
                        sol_cost = pathCost;
                    }
                }
            }
        }
    return false;
}

bool ompl::geometric::SPARStwo::sameComponent(Vertex m1, Vertex m2)
{
    return boost::same_component(m1, m2, disjointSets_);
}

bool ompl::geometric::SPARStwo::reachedFailureLimit() const
{
    return consecutiveFailures_ >= maxFailures_;
}

bool ompl::geometric::SPARStwo::reachedTerminationCriterion() const
{
    return consecutiveFailures_ >= maxFailures_ || addedSolution_;
}

void ompl::geometric::SPARStwo::constructRoadmap(const base::PlannerTerminationCondition &ptc, bool stopOnMaxFail)
{
    if (stopOnMaxFail)
    {
        resetFailures();
        base::PlannerTerminationCondition ptcOrFail([this, &ptc] { return ptc || reachedFailureLimit(); });
        constructRoadmap(ptcOrFail);
    }
    else
        constructRoadmap(ptc);
}

void ompl::geometric::SPARStwo::constructRoadmap(const base::PlannerTerminationCondition &ptc)
{
    checkQueryStateInitialization();

    if (!isSetup())
        setup();
    if (!sampler_)
        sampler_ = si_->allocValidStateSampler();

    base::State *qNew = si_->allocState();
    base::State *workState = si_->allocState();

    /* The whole neighborhood set which has been most recently computed */
    std::vector<Vertex> graphNeighborhood;
    /* The visible neighborhood set which has been most recently computed */
    std::vector<Vertex> visibleNeighborhood;

    bestCost_ = opt_->infiniteCost();
    while (!ptc)
    {
        ++iterations_;
        ++consecutiveFailures_;

        // Generate a single sample, and attempt to connect it to nearest neighbors.
        if (!sampler_->sample(qNew))
            continue;

        findGraphNeighbors(qNew, graphNeighborhood, visibleNeighborhood);

        if (!checkAddCoverage(qNew, visibleNeighborhood))
            if (!checkAddConnectivity(qNew, visibleNeighborhood))
                if (!checkAddInterface(qNew, graphNeighborhood, visibleNeighborhood))
                {
                    if (!visibleNeighborhood.empty())
                    {
                        std::map<Vertex, base::State *> closeRepresentatives;
                        findCloseRepresentatives(workState, qNew, visibleNeighborhood[0], closeRepresentatives, ptc);
                        for (auto &closeRepresentative : closeRepresentatives)
                        {
                            updatePairPoints(visibleNeighborhood[0], qNew, closeRepresentative.first,
                                             closeRepresentative.second);
                            updatePairPoints(closeRepresentative.first, closeRepresentative.second,
                                             visibleNeighborhood[0], qNew);
                        }
                        checkAddPath(visibleNeighborhood[0]);
                        for (auto &closeRepresentative : closeRepresentatives)
                        {
                            checkAddPath(closeRepresentative.first);
                            si_->freeState(closeRepresentative.second);
                        }
                    }
                }
    }
    si_->freeState(workState);
    si_->freeState(qNew);
}

void ompl::geometric::SPARStwo::checkQueryStateInitialization()
{
    std::lock_guard<std::mutex> _(graphMutex_);
    if (boost::num_vertices(g_) < 1)
    {
        queryVertex_ = boost::add_vertex(g_);
        stateProperty_[queryVertex_] = nullptr;
    }
}

ompl::base::PlannerStatus ompl::geometric::SPARStwo::solve(const base::PlannerTerminationCondition &ptc)
{
    checkValidity();
    checkQueryStateInitialization();

    auto *goal = dynamic_cast<base::GoalSampleableRegion *>(pdef_->getGoal().get());

    if (goal == nullptr)
    {
        OMPL_ERROR("%s: Unknown type of goal", getName().c_str());
        return base::PlannerStatus::UNRECOGNIZED_GOAL_TYPE;
    }

    // Add the valid start states as milestones
    while (const base::State *st = pis_.nextStart())
        startM_.push_back(addGuard(si_->cloneState(st), START));
    if (startM_.empty())
    {
        OMPL_ERROR("%s: There are no valid initial states!", getName().c_str());
        return base::PlannerStatus::INVALID_START;
    }

    if (!goal->couldSample())
    {
        OMPL_ERROR("%s: Insufficient states in sampleable goal region", getName().c_str());
        return base::PlannerStatus::INVALID_GOAL;
    }

    // Add the valid goal states as milestones
    while (const base::State *st = (goalM_.empty() ? pis_.nextGoal(ptc) : pis_.nextGoal()))
        goalM_.push_back(addGuard(si_->cloneState(st), GOAL));
    if (goalM_.empty())
    {
        OMPL_ERROR("%s: Unable to find any valid goal states", getName().c_str());
        return base::PlannerStatus::INVALID_GOAL;
    }

    unsigned int nrStartStates = boost::num_vertices(g_) - 1;  // don't count query vertex
    OMPL_INFORM("%s: Starting planning with %u states already in datastructure", getName().c_str(), nrStartStates);

    // Reset addedSolution_ member
    addedSolution_ = false;
    resetFailures();
    base::PathPtr sol;
    base::PlannerTerminationCondition ptcOrFail([this, &ptc] { return ptc || reachedFailureLimit(); });
    std::thread slnThread([this, &ptcOrFail, &sol] { checkForSolution(ptcOrFail, sol); });

    // Construct planner termination condition which also takes M into account
    base::PlannerTerminationCondition ptcOrStop([this, &ptc] { return ptc || reachedTerminationCriterion(); });
    constructRoadmap(ptcOrStop);

    // Ensure slnThread is ceased before exiting solve
    slnThread.join();

    OMPL_INFORM("%s: Created %u states", getName().c_str(), boost::num_vertices(g_) - nrStartStates);

    if (sol)
    {
        pdef_->addSolutionPath(sol, false, -1.0, getName());
        return base::PlannerStatus::EXACT_SOLUTION;
<<<<<<< HEAD
    }else{
=======
    }
    else
    {
>>>>>>> 3da80964
        return reachedFailureLimit() ? base::PlannerStatus::INFEASIBLE : base::PlannerStatus::TIMEOUT;
    }
}

void ompl::geometric::SPARStwo::checkForSolution(const base::PlannerTerminationCondition &ptc, base::PathPtr &solution)
{
    auto *goal = static_cast<base::GoalSampleableRegion *>(pdef_->getGoal().get());
    while (!ptc && !addedSolution_)
    {
        // Check for any new goal states
        if (goal->maxSampleCount() > goalM_.size())
        {
            const base::State *st = pis_.nextGoal();
            if (st != nullptr)
                goalM_.push_back(addGuard(si_->cloneState(st), GOAL));
        }

        // Check for a solution
        addedSolution_ = haveSolution(startM_, goalM_, solution);
        // Sleep for 1ms
        if (!addedSolution_)
            std::this_thread::sleep_for(std::chrono::milliseconds(1));
    }
}

bool ompl::geometric::SPARStwo::checkAddCoverage(const base::State *qNew, std::vector<Vertex> &visibleNeighborhood)
{
    if (!visibleNeighborhood.empty())
        return false;
    // No free paths means we add for coverage
    addGuard(si_->cloneState(qNew), COVERAGE);
    return true;
}

bool ompl::geometric::SPARStwo::checkAddConnectivity(const base::State *qNew, std::vector<Vertex> &visibleNeighborhood)
{
    std::vector<Vertex> links;
    if (visibleNeighborhood.size() > 1)
    {
        // For each neighbor
        for (std::size_t i = 0; i < visibleNeighborhood.size(); ++i)
            // For each other neighbor
            for (std::size_t j = i + 1; j < visibleNeighborhood.size(); ++j)
                // If they are in different components
                if (!sameComponent(visibleNeighborhood[i], visibleNeighborhood[j]))
                {
                    links.push_back(visibleNeighborhood[i]);
                    links.push_back(visibleNeighborhood[j]);
                }

        if (!links.empty())
        {
            // Add the node
            Vertex g = addGuard(si_->cloneState(qNew), CONNECTIVITY);

            for (unsigned long link : links)
                // If there's no edge
                if (!boost::edge(g, link, g_).second)
                    // And the components haven't been united by previous links
                    if (!sameComponent(link, g))
                        connectGuards(g, link);
            return true;
        }
    }
    return false;
}

bool ompl::geometric::SPARStwo::checkAddInterface(const base::State *qNew, std::vector<Vertex> &graphNeighborhood,
                                                  std::vector<Vertex> &visibleNeighborhood)
{
    // If we have more than 1 or 0 neighbors
    if (visibleNeighborhood.size() > 1)
        if (graphNeighborhood[0] == visibleNeighborhood[0] && graphNeighborhood[1] == visibleNeighborhood[1])
            // If our two closest neighbors don't share an edge
            if (!boost::edge(visibleNeighborhood[0], visibleNeighborhood[1], g_).second)
            {
                // If they can be directly connected
                if (si_->checkMotion(stateProperty_[visibleNeighborhood[0]], stateProperty_[visibleNeighborhood[1]]))
                {
                    // Connect them
                    connectGuards(visibleNeighborhood[0], visibleNeighborhood[1]);
                    // And report that we added to the roadmap
                    resetFailures();
                    // Report success
                    return true;
                }

                // Add the new node to the graph, to bridge the interface
                Vertex v = addGuard(si_->cloneState(qNew), INTERFACE);
                connectGuards(v, visibleNeighborhood[0]);
                connectGuards(v, visibleNeighborhood[1]);
                // Report success
                return true;
            }
    return false;
}

bool ompl::geometric::SPARStwo::checkAddPath(Vertex v)
{
    bool ret = false;

    std::vector<Vertex> rs;
    foreach (Vertex r, boost::adjacent_vertices(v, g_))
        rs.push_back(r);

    /* Candidate x vertices as described in the method, filled by function computeX(). */
    std::vector<Vertex> Xs;

    /* Candidate v" vertices as described in the method, filled by function computeVPP(). */
    std::vector<Vertex> VPPs;

    for (std::size_t i = 0; i < rs.size() && !ret; ++i)
    {
        Vertex r = rs[i];
        computeVPP(v, r, VPPs);
        foreach (Vertex rp, VPPs)
        {
            // First, compute the longest path through the graph
            computeX(v, r, rp, Xs);
            double rm_dist = 0.0;
            foreach (Vertex rpp, Xs)
            {
                double tmp_dist = (si_->distance(stateProperty_[r], stateProperty_[v]) +
                                   si_->distance(stateProperty_[v], stateProperty_[rpp])) /
                                  2.0;
                if (tmp_dist > rm_dist)
                    rm_dist = tmp_dist;
            }

            InterfaceData &d = getData(v, r, rp);

            // Then, if the spanner property is violated
            if (rm_dist > stretchFactor_ * d.d_)
            {
                ret = true;  // Report that we added for the path
                if (si_->checkMotion(stateProperty_[r], stateProperty_[rp]))
                    connectGuards(r, rp);
                else
                {
                    auto p(std::make_shared<PathGeometric>(si_));
                    if (r < rp)
                    {
                        p->append(d.sigmaA_);
                        p->append(d.pointA_);
                        p->append(stateProperty_[v]);
                        p->append(d.pointB_);
                        p->append(d.sigmaB_);
                    }
                    else
                    {
                        p->append(d.sigmaB_);
                        p->append(d.pointB_);
                        p->append(stateProperty_[v]);
                        p->append(d.pointA_);
                        p->append(d.sigmaA_);
                    }

                    psimp_->reduceVertices(*p, 10);
                    psimp_->shortcutPath(*p, 50);

                    if (p->checkAndRepair(100).second)
                    {
                        Vertex prior = r;
                        Vertex vnew;
                        std::vector<base::State *> &states = p->getStates();

                        foreach (base::State *st, states)
                        {
                            // no need to clone st, since we will destroy p; we just copy the pointer
                            vnew = addGuard(st, QUALITY);

                            connectGuards(prior, vnew);
                            prior = vnew;
                        }
                        // clear the states, so memory is not freed twice
                        states.clear();
                        connectGuards(prior, rp);
                    }
                }
            }
        }
    }

    return ret;
}

void ompl::geometric::SPARStwo::resetFailures()
{
    consecutiveFailures_ = 0;
}

void ompl::geometric::SPARStwo::findGraphNeighbors(base::State *st, std::vector<Vertex> &graphNeighborhood,
                                                   std::vector<Vertex> &visibleNeighborhood)
{
    visibleNeighborhood.clear();
    stateProperty_[queryVertex_] = st;
    nn_->nearestR(queryVertex_, sparseDelta_, graphNeighborhood);
    stateProperty_[queryVertex_] = nullptr;

    // Now that we got the neighbors from the NN, we must remove any we can't see
    for (unsigned long i : graphNeighborhood)
        if (si_->checkMotion(st, stateProperty_[i]))
            visibleNeighborhood.push_back(i);
}

void ompl::geometric::SPARStwo::approachGraph(Vertex v)
{
    std::vector<Vertex> hold;
    nn_->nearestR(v, sparseDelta_, hold);

    std::vector<Vertex> neigh;
    for (unsigned long i : hold)
        if (si_->checkMotion(stateProperty_[v], stateProperty_[i]))
            neigh.push_back(i);

    foreach (Vertex vp, neigh)
        connectGuards(v, vp);
}

ompl::geometric::SPARStwo::Vertex ompl::geometric::SPARStwo::findGraphRepresentative(base::State *st)
{
    std::vector<Vertex> nbh;
    stateProperty_[queryVertex_] = st;
    nn_->nearestR(queryVertex_, sparseDelta_, nbh);
    stateProperty_[queryVertex_] = nullptr;

    Vertex result = boost::graph_traits<Graph>::null_vertex();

    for (unsigned long i : nbh)
        if (si_->checkMotion(st, stateProperty_[i]))
        {
            result = i;
            break;
        }
    return result;
}

void ompl::geometric::SPARStwo::findCloseRepresentatives(base::State *workArea, const base::State *qNew,
                                                         const Vertex qRep,
                                                         std::map<Vertex, base::State *> &closeRepresentatives,
                                                         const base::PlannerTerminationCondition &ptc)
{
    for (auto &closeRepresentative : closeRepresentatives)
        si_->freeState(closeRepresentative.second);
    closeRepresentatives.clear();

    // Then, begin searching the space around him
    for (unsigned int i = 0; i < nearSamplePoints_; ++i)
    {
        do
        {
            sampler_->sampleNear(workArea, qNew, denseDelta_);
        } while ((!si_->isValid(workArea) || si_->distance(qNew, workArea) > denseDelta_ ||
                  !si_->checkMotion(qNew, workArea)) &&
                 !ptc);

        // if we were not successful at sampling a desirable state, we are out of time
        if (ptc)
            break;

        // Compute who his graph neighbors are
        Vertex representative = findGraphRepresentative(workArea);

        // Assuming this sample is actually seen by somebody (which he should be in all likelihood)
        if (representative != boost::graph_traits<Graph>::null_vertex())
        {
            // If his representative is different than qNew
            if (qRep != representative)
                // And we haven't already tracked this representative
                if (closeRepresentatives.find(representative) == closeRepresentatives.end())
                    // Track the representative
                    closeRepresentatives[representative] = si_->cloneState(workArea);
        }
        else
        {
            // This guy can't be seen by anybody, so we should take this opportunity to add him
            addGuard(si_->cloneState(workArea), COVERAGE);

            // We should also stop our efforts to add a dense path
            for (auto &closeRepresentative : closeRepresentatives)
                si_->freeState(closeRepresentative.second);
            closeRepresentatives.clear();
            break;
        }
    }
}

void ompl::geometric::SPARStwo::updatePairPoints(Vertex rep, const base::State *q, Vertex r, const base::State *s)
{
    // First of all, we need to compute all candidate r'
    std::vector<Vertex> VPPs;
    computeVPP(rep, r, VPPs);

    // Then, for each pair Pv(r,r')
    foreach (Vertex rp, VPPs)
        // Try updating the pair info
        distanceCheck(rep, q, r, s, rp);
}

void ompl::geometric::SPARStwo::computeVPP(Vertex v, Vertex vp, std::vector<Vertex> &VPPs)
{
    VPPs.clear();
    foreach (Vertex cvpp, boost::adjacent_vertices(v, g_))
        if (cvpp != vp)
            if (!boost::edge(cvpp, vp, g_).second)
                VPPs.push_back(cvpp);
}

void ompl::geometric::SPARStwo::computeX(Vertex v, Vertex vp, Vertex vpp, std::vector<Vertex> &Xs)
{
    Xs.clear();

    foreach (Vertex cx, boost::adjacent_vertices(vpp, g_))
        if (boost::edge(cx, v, g_).second && !boost::edge(cx, vp, g_).second)
        {
            InterfaceData &d = getData(v, vpp, cx);
            if ((vpp < cx && (d.pointA_ != nullptr)) || (cx < vpp && (d.pointB_ != nullptr)))
                Xs.push_back(cx);
        }
    Xs.push_back(vpp);
}

ompl::geometric::SPARStwo::VertexPair ompl::geometric::SPARStwo::index(Vertex vp, Vertex vpp)
{
    if (vp < vpp)
        return VertexPair(vp, vpp);
    if (vpp < vp)
        return VertexPair(vpp, vp);
    else
        throw Exception(name_, "Trying to get an index where the pairs are the same point!");
}

ompl::geometric::SPARStwo::InterfaceData &ompl::geometric::SPARStwo::getData(Vertex v, Vertex vp, Vertex vpp)
{
    return interfaceDataProperty_[v][index(vp, vpp)];
}

void ompl::geometric::SPARStwo::distanceCheck(Vertex rep, const base::State *q, Vertex r, const base::State *s,
                                              Vertex rp)
{
    // Get the info for the current representative-neighbors pair
    InterfaceData &d = getData(rep, r, rp);

    if (r < rp)  // FIRST points represent r (the guy discovered through sampling)
    {
        if (d.pointA_ == nullptr)  // If the point we're considering replacing (P_v(r,.)) isn't there
            // Then we know we're doing better, so add it
            d.setFirst(q, s, si_);
        else  // Otherwise, he is there,
        {
            if (d.pointB_ == nullptr)  // But if the other guy doesn't exist, we can't compare.
            {
                // Should probably keep the one that is further away from rep?  Not known what to do in this case.
                // \todo: is this not part of the algorithm?
            }
            else  // We know both of these points exist, so we can check some distances
                if (si_->distance(q, d.pointB_) < si_->distance(d.pointA_, d.pointB_))
                // Distance with the new point is good, so set it.
                d.setFirst(q, s, si_);
        }
    }
    else  // SECOND points represent r (the guy discovered through sampling)
    {
        if (d.pointB_ == nullptr)  // If the point we're considering replacing (P_V(.,r)) isn't there...
            // Then we must be doing better, so add it
            d.setSecond(q, s, si_);
        else  // Otherwise, he is there
        {
            if (d.pointA_ == nullptr)  // But if the other guy doesn't exist, we can't compare.
            {
                // Should we be doing something cool here?
            }
            else if (si_->distance(q, d.pointA_) < si_->distance(d.pointB_, d.pointA_))
                // Distance with the new point is good, so set it
                d.setSecond(q, s, si_);
        }
    }

    // Lastly, save what we have discovered
    interfaceDataProperty_[rep][index(r, rp)] = d;
}

void ompl::geometric::SPARStwo::abandonLists(base::State *st)
{
    stateProperty_[queryVertex_] = st;

    std::vector<Vertex> hold;
    nn_->nearestR(queryVertex_, sparseDelta_, hold);

    stateProperty_[queryVertex_] = nullptr;

    // For each of the vertices
    foreach (Vertex v, hold)
    {
        foreach (VertexPair r, interfaceDataProperty_[v] | boost::adaptors::map_keys)
            interfaceDataProperty_[v][r].clear(si_);
    }
}

ompl::geometric::SPARStwo::Vertex ompl::geometric::SPARStwo::addGuard(base::State *state, GuardType type)
{
    std::lock_guard<std::mutex> _(graphMutex_);

    Vertex m = boost::add_vertex(g_);
    stateProperty_[m] = state;
    colorProperty_[m] = type;

    assert(si_->isValid(state));
    abandonLists(state);

    disjointSets_.make_set(m);
    nn_->add(m);
    resetFailures();

    return m;
}

void ompl::geometric::SPARStwo::connectGuards(Vertex v, Vertex vp)
{
    assert(v <= milestoneCount());
    assert(vp <= milestoneCount());

    const base::Cost weight(costHeuristic(v, vp));
    const Graph::edge_property_type properties(weight);
    std::lock_guard<std::mutex> _(graphMutex_);
    boost::add_edge(v, vp, properties, g_);
    disjointSets_.union_set(v, vp);
}

ompl::base::PathPtr ompl::geometric::SPARStwo::constructSolution(const Vertex start, const Vertex goal) const
{
    std::lock_guard<std::mutex> _(graphMutex_);

    boost::vector_property_map<Vertex> prev(boost::num_vertices(g_));

    try
    {
        boost::astar_search(
            g_, start, [this, goal](Vertex v) { return costHeuristic(v, goal); },
            boost::predecessor_map(prev)
                .distance_compare([this](base::Cost c1, base::Cost c2) { return opt_->isCostBetterThan(c1, c2); })
                .distance_combine([this](base::Cost c1, base::Cost c2) { return opt_->combineCosts(c1, c2); })
                .distance_inf(opt_->infiniteCost())
                .distance_zero(opt_->identityCost())
                .visitor(AStarGoalVisitor<Vertex>(goal)));
    }
    catch (AStarFoundGoal &)
    {
    }

    if (prev[goal] == goal)
        throw Exception(name_, "Could not find solution path");
    else
    {
        auto p(std::make_shared<PathGeometric>(si_));
        for (Vertex pos = goal; prev[pos] != pos; pos = prev[pos])
            p->append(stateProperty_[pos]);
        p->append(stateProperty_[start]);
        p->reverse();

        return p;
    }
}

void ompl::geometric::SPARStwo::printDebug(std::ostream &out) const
{
    out << "SPARStwo Debug Output: " << std::endl;
    out << "  Settings: " << std::endl;
    out << "    Max Failures: " << getMaxFailures() << std::endl;
    out << "    Dense Delta Fraction: " << getDenseDeltaFraction() << std::endl;
    out << "    Sparse Delta Fraction: " << getSparseDeltaFraction() << std::endl;
    out << "    Stretch Factor: " << getStretchFactor() << std::endl;
    out << "  Status: " << std::endl;
    out << "    Milestone Count: " << milestoneCount() << std::endl;
    out << "    Iterations: " << getIterationCount() << std::endl;
    out << "    Consecutive Failures: " << consecutiveFailures_ << std::endl;
}

void ompl::geometric::SPARStwo::getPlannerData(base::PlannerData &data) const
{
    Planner::getPlannerData(data);

    // Explicitly add start and goal states:
    for (unsigned long i : startM_)
        data.addStartVertex(base::PlannerDataVertex(stateProperty_[i], (int)START));

    for (unsigned long i : goalM_)
        data.addGoalVertex(base::PlannerDataVertex(stateProperty_[i], (int)GOAL));

    // If there are even edges here
    if (boost::num_edges(g_) > 0)
    {
        // Adding edges and all other vertices simultaneously
        foreach (const Edge e, boost::edges(g_))
        {
            const Vertex v1 = boost::source(e, g_);
            const Vertex v2 = boost::target(e, g_);
            data.addEdge(base::PlannerDataVertex(stateProperty_[v1], (int)colorProperty_[v1]),
                         base::PlannerDataVertex(stateProperty_[v2], (int)colorProperty_[v2]));

            // Add the reverse edge, since we're constructing an undirected roadmap
            data.addEdge(base::PlannerDataVertex(stateProperty_[v2], (int)colorProperty_[v2]),
                         base::PlannerDataVertex(stateProperty_[v1], (int)colorProperty_[v1]));
        }
    }
    else
        OMPL_INFORM("%s: There are no edges in the graph!", getName().c_str());

    // Make sure to add edge-less nodes as well
    foreach (const Vertex n, boost::vertices(g_))
        if (boost::out_degree(n, g_) == 0)
            data.addVertex(base::PlannerDataVertex(stateProperty_[n], (int)colorProperty_[n]));
}

ompl::base::Cost ompl::geometric::SPARStwo::costHeuristic(Vertex u, Vertex v) const
{
    return opt_->motionCostHeuristic(stateProperty_[u], stateProperty_[v]);
}<|MERGE_RESOLUTION|>--- conflicted
+++ resolved
@@ -355,13 +355,9 @@
     {
         pdef_->addSolutionPath(sol, false, -1.0, getName());
         return base::PlannerStatus::EXACT_SOLUTION;
-<<<<<<< HEAD
-    }else{
-=======
     }
     else
     {
->>>>>>> 3da80964
         return reachedFailureLimit() ? base::PlannerStatus::INFEASIBLE : base::PlannerStatus::TIMEOUT;
     }
 }
