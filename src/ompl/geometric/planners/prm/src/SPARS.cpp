--- conflicted
+++ resolved
@@ -370,19 +370,12 @@
                 (unsigned int)(boost::num_vertices(s_) - nrStartStatesSparse));
 
     // Return true if any solution was found.
-<<<<<<< HEAD
-    if(sol)
+    if (sol)
     {
         return base::PlannerStatus::EXACT_SOLUTION;
-    }else{
-=======
-    if (sol)
-    {
-        return base::PlannerStatus::EXACT_SOLUTION;
     }
     else
     {
->>>>>>> 3da80964
         return reachedFailureLimit() ? base::PlannerStatus::INFEASIBLE : base::PlannerStatus::TIMEOUT;
     }
 }
