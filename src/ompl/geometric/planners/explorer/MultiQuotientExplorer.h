// #ifndef OMPL_GEOMETRIC_PLANNERS_EXPLORER_MOTIONEXPLORERIMPL_
// #define OMPL_GEOMETRIC_PLANNERS_EXPLORER_MOTIONEXPLORERIMPL_
#pragma once
#include <ompl/geometric/planners/multilevel/datastructures/BundleSpaceGraph.h>
#include <ompl/geometric/planners/multilevel/datastructures/BundleSpaceGraphSparse.h>

#include <ompl/geometric/planners/multilevel/datastructures/BundleSpaceSequence.h>
#include <type_traits>
#include <queue>

namespace ob = ompl::base;
namespace og = ompl::geometric;

namespace ompl
{
    namespace geometric
    {

        template <class T>
        class MotionExplorerImpl : public og::BundleSpaceSequence<T>
        {
<<<<<<< HEAD
            static_assert(std::is_base_of<og::BundleSpaceGraph, T>::value,
                "Template must inherit from BundleSpaceGraphSparse");
=======
            static_assert(std::is_base_of<og::BundleSpaceGraph, T>::value, 
                "Template must inherit from BundleSpaceGraph");
>>>>>>> b39cae7f

            typedef og::BundleSpaceSequence<T> BaseT;
        public:
            const bool DEBUG{false};

            MotionExplorerImpl(std::vector<ob::SpaceInformationPtr> &siVec, 
                std::string type = "MotionExplorer");
            virtual ~MotionExplorerImpl() override;

            void getPlannerData(ob::PlannerData &data) const override;

            //void getLocalMinimaTree(ob::LocalMinimaTree &data) const override;

            ob::PlannerStatus solve(const ob::PlannerTerminationCondition &ptc) override;
            void setup() override;
            void clear() override;
            void setLocalMinimumSelection( std::vector<int> selection);

        protected:
            double pathBias{0.8}; //[0,1]

            og::BundleSpaceGraph *root{nullptr};
            og::BundleSpaceGraph *current{nullptr};
            std::vector<int> selectedLocalMinimum_;
        };
    }
}

#include "MultiQuotientExplorerImpl.h"
// #endif<|MERGE_RESOLUTION|>--- conflicted
+++ resolved
@@ -19,13 +19,8 @@
         template <class T>
         class MotionExplorerImpl : public og::BundleSpaceSequence<T>
         {
-<<<<<<< HEAD
-            static_assert(std::is_base_of<og::BundleSpaceGraph, T>::value,
-                "Template must inherit from BundleSpaceGraphSparse");
-=======
             static_assert(std::is_base_of<og::BundleSpaceGraph, T>::value, 
                 "Template must inherit from BundleSpaceGraph");
->>>>>>> b39cae7f
 
             typedef og::BundleSpaceSequence<T> BaseT;
         public:
