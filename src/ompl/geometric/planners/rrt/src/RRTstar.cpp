--- conflicted
+++ resolved
@@ -217,7 +217,6 @@
         {
             sampler_->sampleUniform(rstate);
 
-<<<<<<< HEAD
             if (prune_)
             {
                 const base::Cost costTotal =  computeCTGHeuristic(rmotion);
@@ -226,30 +225,21 @@
             }
         }
 
-        // Set directionality of nearest neighbors computation to be
-        // FROM neighbors TO new state
-        if (!symDist)
-            distanceDirection_ = FROM_NEIGHBORS;
-
-       // find closest state in the tree
-       Motion *nmotion = nn_->nearest(rmotion);
-=======
         // find closest state in the tree
         Motion *nmotion = nn_->nearest(rmotion);
->>>>>>> 606ec843
-
-       if (intermediateSolutionCallback && si_->equalStates(nmotion->state, rstate))
-           continue;
-
-       base::State *dstate = rstate;
-
-       // find state to add to the tree
-       double d = si_->distance(nmotion->state, rstate);
-       if (d > maxDistance_)
-       {
-           si_->getStateSpace()->interpolate(nmotion->state, rstate, maxDistance_ / d, xstate);
-           dstate = xstate;
-       }
+
+        if (intermediateSolutionCallback && si_->equalStates(nmotion->state, rstate))
+            continue;
+
+        base::State *dstate = rstate;
+
+        // find state to add to the tree
+        double d = si_->distance(nmotion->state, rstate);
+        if (d > maxDistance_)
+        {
+            si_->getStateSpace()->interpolate(nmotion->state, rstate, maxDistance_ / d, xstate);
+            dstate = xstate;
+        }
 
         // Check if the motion between the nearest state and the state to add is valid
         ++collisionChecks_;
