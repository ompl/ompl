/*********************************************************************
 * Software License Agreement (BSD License)
 *
 *  Copyright (c) 2020, 
 *  Max Planck Institute for Intelligent Systems (MPI-IS).
 *  All rights reserved.
 *
 *  Redistribution and use in source and binary forms, with or without
 *  modification, are permitted provided that the following conditions
 *  are met:
 *
 *   * Redistributions of source code must retain the above copyright
 *     notice, this list of conditions and the following disclaimer.
 *   * Redistributions in binary form must reproduce the above
 *     copyright notice, this list of conditions and the following
 *     disclaimer in the documentation and/or other materials provided
 *     with the distribution.
 *   * Neither the name of the MPI-IS nor the names
 *     of its contributors may be used to endorse or promote products
 *     derived from this software without specific prior written
 *     permission.
 *
 *  THIS SOFTWARE IS PROVIDED BY THE COPYRIGHT HOLDERS AND CONTRIBUTORS
 *  "AS IS" AND ANY EXPRESS OR IMPLIED WARRANTIES, INCLUDING, BUT NOT
 *  LIMITED TO, THE IMPLIED WARRANTIES OF MERCHANTABILITY AND FITNESS
 *  FOR A PARTICULAR PURPOSE ARE DISCLAIMED. IN NO EVENT SHALL THE
 *  COPYRIGHT OWNER OR CONTRIBUTORS BE LIABLE FOR ANY DIRECT, INDIRECT,
 *  INCIDENTAL, SPECIAL, EXEMPLARY, OR CONSEQUENTIAL DAMAGES (INCLUDING,
 *  BUT NOT LIMITED TO, PROCUREMENT OF SUBSTITUTE GOODS OR SERVICES;
 *  LOSS OF USE, DATA, OR PROFITS; OR BUSINESS INTERRUPTION) HOWEVER
 *  CAUSED AND ON ANY THEORY OF LIABILITY, WHETHER IN CONTRACT, STRICT
 *  LIABILITY, OR TORT (INCLUDING NEGLIGENCE OR OTHERWISE) ARISING IN
 *  ANY WAY OUT OF THE USE OF THIS SOFTWARE, EVEN IF ADVISED OF THE
 *  POSSIBILITY OF SUCH DAMAGE.
 *********************************************************************/

/* Author: Andreas Orthey, Sohaib Akbar */

#include "BundleSpaceGraphGoalVisitor.hpp"
#include <ompl/multilevel/datastructures/BundleSpaceGraphSparse.h>
#include <ompl/multilevel/datastructures/PlannerDataVertexAnnotated.h>
#include <ompl/geometric/PathSimplifier.h>
#include <ompl/base/objectives/PathLengthOptimizationObjective.h>
#include <ompl/base/objectives/MaximizeMinClearanceObjective.h>
#include <ompl/base/goals/GoalSampleableRegion.h>
#include <ompl/tools/config/SelfConfig.h>
#include <ompl/util/Exception.h>
#include <ompl/control/PathControl.h>
#include <ompl/geometric/PathSimplifier.h>

#include <boost/property_map/vector_property_map.hpp>
#include <boost/property_map/transform_value_property_map.hpp>
#include <boost/foreach.hpp>
#include <boost/graph/astar_search.hpp>
#include <boost/graph/incremental_components.hpp>  //same_component
#include <boost/math/constants/constants.hpp>
#include <boost/range/adaptor/map.hpp>

#define foreach BOOST_FOREACH

using namespace ompl::multilevel;

BundleSpaceGraphSparse::BundleSpaceGraphSparse(const base::SpaceInformationPtr &si, BundleSpace *parent)
  : BaseT(si, parent), geomPath_(si)
{
    setName("BundleSpaceGraphSparse");

    Planner::declareParam<double>("sparse_delta_fraction", this, &BundleSpaceGraphSparse::setSparseDeltaFraction,
                                  &BundleSpaceGraphSparse::getSparseDeltaFraction, "0.0:0.01:1.0");

    if (!isSetup())
    {
        setup();
    }
    psimp_ = std::make_shared<geometric::PathSimplifier>(getBundle());
    psimp_->freeStates(false);
}

BundleSpaceGraphSparse::~BundleSpaceGraphSparse()
{
}

void BundleSpaceGraphSparse::setup()
{
    BaseT::setup();
    if (!nearestSparse_)
    {
        nearestSparse_.reset(tools::SelfConfig::getDefaultNearestNeighbors<Configuration *>(this));
        nearestSparse_->setDistanceFunction(
            [this](const Configuration *a, const Configuration *b) 
            { 
                return distance(a, b); 
            });
    }

    double maxExt = getBundle()->getMaximumExtent();
    sparseDelta_ = sparseDeltaFraction_ * maxExt;
}

void BundleSpaceGraphSparse::clear()
{
    BaseT::clear();

    if (nearestSparse_)
    {
        std::vector<Configuration *> configs;
        nearestSparse_->list(configs);
        if (configs.size() > 1)
        {
            for (auto &config : configs)
            {
                deleteConfiguration(config);
            }
        }
        nearestSparse_->clear();
    }
    graphSparse_.clear();

    graphNeighborhood.clear();
    visibleNeighborhood.clear();
    vrankSparse.clear();
    vparentSparse.clear();
    v_start_sparse = -1;
    v_goal_sparse = -1;
    Nold_v = 0;
    Nold_e = 0;

    startGoalVertexPath_.clear();
    lengthsStartGoalVertexPath_.clear();
}

const ompl::multilevel::BundleSpaceGraph::Configuration *
ompl::multilevel::BundleSpaceGraphSparse::nearest(const Configuration *q) const
{
    if (!isDynamic())
        return BaseT::nearest(q);
    else
    {
        return nearestSparse_->nearest(const_cast<Configuration *>(q));
    }
}

ompl::base::Cost ompl::multilevel::BundleSpaceGraphSparse::costHeuristicSparse(Vertex u, Vertex v) const
{
    return opt_->motionCostHeuristic(graphSparse_[u]->state, graphSparse_[v]->state);
}

ompl::base::PathPtr ompl::multilevel::BundleSpaceGraphSparse::getPathSparse(const Vertex &start, const Vertex &goal)
{
    std::vector<Vertex> prev(boost::num_vertices(graphSparse_));
    auto weight = boost::make_transform_value_property_map(std::mem_fn(&EdgeInternalState::getCost),
                                                           get(boost::edge_bundle, graphSparse_));
    try
    {
        boost::astar_search(graphSparse_, start, [this, goal](const Vertex v) { return costHeuristicSparse(v, goal); },
                            boost::predecessor_map(&prev[0])
                                .weight_map(weight)
                                .distance_compare([this](EdgeInternalState c1, EdgeInternalState c2) {
                                    return opt_->isCostBetterThan(c1.getCost(), c2.getCost());
                                })
                                .distance_combine([this](EdgeInternalState c1, EdgeInternalState c2) {
                                    return opt_->combineCosts(c1.getCost(), c2.getCost());
                                })
                                .distance_inf(opt_->infiniteCost())
                                .distance_zero(opt_->identityCost()));
    }
    catch (BundleSpaceGraphFoundGoal &)
    {
    }

    auto p(std::make_shared<geometric::PathGeometric>(getBundle()));
    if (prev[goal] == goal)
    {
        return nullptr;
    }

    std::vector<Vertex> vpath;
    for (Vertex pos = goal; prev[pos] != pos; pos = prev[pos])
    {
        graphSparse_[pos]->on_shortest_path = true;
        vpath.push_back(pos);
        p->append(graphSparse_[pos]->state);
    }
    graphSparse_[start]->on_shortest_path = true;
    vpath.push_back(start);
    p->append(graphSparse_[start]->state);

    shortestVertexPath_.clear();
    shortestVertexPath_.insert(shortestVertexPath_.begin(), vpath.rbegin(), vpath.rend());
    p->reverse();

    return p;
}

void BundleSpaceGraphSparse::init()
{
    BaseT::init();

    v_start_sparse = addConfigurationSparse(qStart_);
    graphSparse_[v_start_sparse]->isStart = true;
    qStart_->representativeIndex = v_start_sparse;

    v_goal_sparse = addConfigurationSparse(qGoal_);
    graphSparse_[v_goal_sparse]->isGoal = true;
    qGoal_->representativeIndex = v_goal_sparse;
}

void BundleSpaceGraphSparse::uniteComponentsSparse(Vertex m1, Vertex m2)
{
    disjointSetsSparse_.union_set(m1, m2);
}

bool BundleSpaceGraphSparse::sameComponentSparse(Vertex m1, Vertex m2)
{
    return boost::same_component(m1, m2, disjointSetsSparse_);
}

void BundleSpaceGraphSparse::deleteConfiguration(Configuration *q)
{
    BaseT::deleteConfiguration(q);
}

BundleSpaceGraphSparse::Vertex BundleSpaceGraphSparse::addConfiguration(Configuration *q)
{
<<<<<<< HEAD
=======
    //add to dense roadmap
>>>>>>> 35ee8269
    // BaseT::addConfiguration(q);

    findGraphNeighbors(q, graphNeighborhood, visibleNeighborhood);

    if (!checkAddCoverage(q, visibleNeighborhood))
    {
        if (!checkAddConnectivity(q, visibleNeighborhood))
        {
            if (!checkAddInterface(q, graphNeighborhood, visibleNeighborhood))
            {
<<<<<<< HEAD
                // if (!checkAddPath(q))
                // {
                //     ++consecutiveFailures_;
                // }
=======
>>>>>>> 35ee8269
                ++consecutiveFailures_;
                // if (!checkAddPath(q))
                // {
                    // ++consecutiveFailures_;
                // }
            }// no interface
        }// no connectivity
    }// no coverage
    return q->index;
}

BundleSpaceGraphSparse::Vertex BundleSpaceGraphSparse::addConfigurationSparse(Configuration *q)
{
    Configuration *ql = new Configuration(getBundle(), q->state);
    const Vertex vl = add_vertex(ql, graphSparse_);
    nearestSparse_->add(ql);
    disjointSetsSparse_.make_set(vl);
    graphSparse_[vl]->index = vl;
    // updateRepresentatives(ql);
    consecutiveFailures_ = 0;
    return vl;
}

void BundleSpaceGraphSparse::findGraphNeighbors(Configuration *q, std::vector<Configuration *> &graphNeighborhood,
                                                std::vector<Configuration *> &visibleNeighborhood)
{
    graphNeighborhood.clear();
    visibleNeighborhood.clear();

    nearestSparse_->nearestR(q, sparseDelta_, graphNeighborhood);

    for (Configuration *qn : graphNeighborhood)
        if (getBundle()->checkMotion(q->state, qn->state))
            visibleNeighborhood.push_back(qn);
}

void BundleSpaceGraphSparse::addEdgeSparse(const Vertex a, const Vertex b)
{
    base::Cost weight = opt_->motionCost(graphSparse_[a]->state, graphSparse_[b]->state);
    EdgeInternalState properties(weight);
    boost::add_edge(a, b, properties, graphSparse_);
    uniteComponentsSparse(a, b);
}

bool BundleSpaceGraphSparse::checkAddCoverage(
    Configuration *q, 
    std::vector<Configuration *> &visibleNeighborhood)
{
    // No free paths means we add for coverage
    if (visibleNeighborhood.empty())
    {
        addConfigurationSparse(q);
        return true;
    }
    return false;
}

bool BundleSpaceGraphSparse::checkAddConnectivity(
    Configuration *q, 
    std::vector<Configuration *> &visibleNeighborhood)
{
    // The sample q is able to connect to at least two nodes that are otherwise disconnected:
    std::vector<Vertex> links;
    if (visibleNeighborhood.size() > 1)
    {
        for (unsigned int i = 0; i < visibleNeighborhood.size(); i++)
        {
            for (unsigned int j = i + 1; j < visibleNeighborhood.size(); j++)
            {
                const Vertex &vi = visibleNeighborhood[i]->index;
                const Vertex &vj = visibleNeighborhood[j]->index;
                if (!sameComponentSparse(vi, vj))
                {
                    links.push_back(vi);
                    links.push_back(vj);
                }
            }
        }

        if (!links.empty())
        {
            //there exist at least a pair of disconnected neighbors
            Vertex v = addConfigurationSparse(q);

            for (Vertex link : links)
            {
                // (1) check that no previous edge exist
                if (!boost::edge(v, link, graphSparse_).second)
                {
                    // And the components haven't been united by previous links
                    if (!sameComponentSparse(link, v))
                    {
                        addEdgeSparse(v, link);
                    }
                }
            }
            return true;
        }
    }
    return false;
}

bool BundleSpaceGraphSparse::checkAddInterface(
    Configuration *q, 
    std::vector<Configuration *> &graphNeighborhood,
    std::vector<Configuration *> &visibleNeighborhood)
{
    // Pairs of nodes that share an interface to also be connected with an edge
    // If we have more than 1 or 0 neighbors
    if (visibleNeighborhood.size() > 1)
    {
        // Add q if sample q reveals the existence of an interface between two nodes that do not share an edge
        Configuration *qn0 = graphNeighborhood[0];
        Configuration *qn1 = graphNeighborhood[1];
        Configuration *qv0 = visibleNeighborhood[0];
        Configuration *qv1 = visibleNeighborhood[1];

        if (qn0 == qv0 && qn1 == qv1)
        {
            // If our two closest neighbors don't share an edge
            const Vertex& v0idx = qv0->index;
            const Vertex& v1idx = qv1->index;
            if (!boost::edge(v0idx, v1idx, graphSparse_).second)
            {
                // If they can be directly connected
                if (getBundle()->checkMotion(qv0->state, qv1->state))
                {
                    addEdgeSparse(v0idx, v1idx);
                    consecutiveFailures_ = 0;  // reset consecutive failures
                }
                else
                {
                    // Add the new node to the graph, to bridge the interface
                    Vertex v = addConfigurationSparse(q);
                    addEdgeSparse(v, v0idx);
                    addEdgeSparse(v, v1idx);
                }
                return true;
            }
        }
    }
    return false;
}


// bool ompl::geometric::SPARStwo::checkAddInterface(const base::State *qNew, std::vector<Vertex> &graphNeighborhood,
//                                                   std::vector<Vertex> &visibleNeighborhood)
// {
//     // If we have more than 1 or 0 neighbors
//     if (visibleNeighborhood.size() > 1)
//         if (graphNeighborhood[0] == visibleNeighborhood[0] && graphNeighborhood[1] == visibleNeighborhood[1])
//             // If our two closest neighbors don't share an edge
//             if (!boost::edge(visibleNeighborhood[0], visibleNeighborhood[1], g_).second)
//             {
//                 // If they can be directly connected
//                 if (si_->checkMotion(stateProperty_[visibleNeighborhood[0]], stateProperty_[visibleNeighborhood[1]]))
//                 {
//                     // Connect them
//                     connectGuards(visibleNeighborhood[0], visibleNeighborhood[1]);
//                     // And report that we added to the roadmap
//                     resetFailures();
//                     // Report success
//                     return true;
//                 }

//                 // Add the new node to the graph, to bridge the interface
//                 Vertex v = addGuard(si_->cloneState(qNew), INTERFACE);
//                 connectGuards(v, visibleNeighborhood[0]);
//                 connectGuards(v, visibleNeighborhood[1]);
//                 // Report success
//                 return true;
//             }
//     return false;
// }


















bool ompl::multilevel::BundleSpaceGraphSparse::checkAddPath(
    Configuration *q)
{
    std::vector<Vertex> neigh;
    getInterfaceNeighborhood(q, neigh);

    if (!neigh.empty())
    {
        return false;
    }

    bool result = false;

    Vertex v = q->representativeIndex;

    std::set<Vertex> n_rep;
    foreach (Vertex qp, neigh)
        n_rep.insert(graph_[qp]->representativeIndex);

    std::vector<Vertex> Xs;
    // for each v' in n_rep
    for (auto it = n_rep.begin(); it != n_rep.end() && !result; ++it)
    {
        Vertex vp = *it;
        // Identify appropriate v" candidates => vpps
        std::vector<Vertex> VPPs;

        computeVPP(v, vp, VPPs);

        foreach (Vertex vpp, VPPs)
        {
            double s_max = 0;

            // Find the X nodes to test
            computeX(v, vp, vpp, Xs);

            // For each x in xs
            foreach (Vertex x, Xs)
            {
                // Compute/Retain MAXimum distance path thorugh S
                double dist =
                    (distance(graphSparse_[x], graphSparse_[v]) + distance(graphSparse_[v], graphSparse_[vp])) / 2.0;
                if (dist > s_max)
                    s_max = dist;
            }

            std::deque<base::State *> bestDPath;  // DensePath
            Vertex best_qpp = boost::graph_traits<Graph>::null_vertex();
            double d_min = std::numeric_limits<double>::infinity();  // Insanely big number
            // For each vpp in vpps
            for (std::size_t j = 0; j < VPPs.size() && !result; ++j)
            {
                Vertex vpp = VPPs[j];
                // For each q", which are stored interface nodes on v for i(vpp,v)
                auto it = graphSparse_[v]->interfaceIndexList.find(vpp);
                if (it != graphSparse_[v]->interfaceIndexList.end())
                {
                    foreach (Vertex qpp, /*interfaceListsProperty_[v][vpp]*/ it->second)
                    {
                        // check that representatives are consistent
                        assert(/*representativesProperty_[qpp]*/ graph_[qpp]->representativeIndex == (int)v);

                        // If they happen to be the one and same node
                        if (q->index == (int)qpp)
                        {
                            bestDPath.push_front(q->state);
                            best_qpp = qpp;
                            d_min = 0;
                        }
                        else
                        {
                            // Compute/Retain MINimum distance path on D through q, q"
                            std::deque<base::State *> dPath;  // DensePath
                            computeDensePath(q->index, qpp, dPath);
                            if (!dPath.empty())
                            {
                                // compute path length
                                double length = 0.0;
                                std::deque<base::State *>::const_iterator jt = dPath.begin();
                                for (auto it = jt + 1; it != dPath.end(); ++it)
                                {
                                    length += getBundle()->distance(*jt, *it);
                                    jt = it;
                                }

                                if (length < d_min)
                                {
                                    d_min = length;
                                    bestDPath.swap(dPath);
                                    best_qpp = qpp;
                                }
                            }
                        }
                    }
                    // If the spanner property is violated for these paths
                    if (s_max > stretchFactor_ * d_min)
                    {
                        // Need to augment this path with the appropriate neighbor information
                        Vertex na = getInterfaceNeighbor(q->index, vp);
                        Vertex nb = getInterfaceNeighbor(best_qpp, vpp);

                        bestDPath.push_front(graph_[na]->state);
                        bestDPath.push_back(graph_[nb]->state);

                        // check consistency of representatives
                        assert(graph_[na]->representativeIndex == (int)vp &&
                               graph_[nb]->representativeIndex == (int)vpp);

                        // Add the dense path to the spanner
                        addPathToSpanner(bestDPath, vpp, vp);

                        // Report success
                        result = true;
                    }
                }
            }
        }
    }
    return result;
}

void ompl::multilevel::BundleSpaceGraphSparse::updateRepresentatives(Configuration *q)
{
    // dense points needed to update
    std::vector<Configuration *> dense_points;
    nearestDatastructure_->nearestR(q, sparseDelta_ + denseDelta_, dense_points);

    for (Configuration *dense_point : dense_points)
    {
        // remove from representative lists
        removeFromRepresentatives(dense_point);

        // update representatives
        std::vector<Configuration *> graphNeighborhood;
        nearestSparse_->nearestR(dense_point, sparseDelta_, graphNeighborhood);

        for (Configuration *qn : graphNeighborhood)
            if (getBundle()->checkMotion(dense_point->state, qn->state))
            {
                dense_point->representativeIndex = qn->index;
                break;
            }
    }

    std::set<Vertex> interfaceRepresentatives;  // sparse

    for (Configuration *dense_point : dense_points)
    {
        if (dense_point->representativeIndex < 0)
            continue;
        Vertex rep = dense_point->representativeIndex;
        // Extract the representatives of any interface-sharing neighbors
        getInterfaceNeighborRepresentatives(dense_point, interfaceRepresentatives);

        // For sanity's sake, make sure we clear ourselves out of what this new rep might think of us
        removeFromRepresentatives(dense_point);

        // Add this vertex to it's representative's list for the other representatives
        addToRepresentatives(dense_point->index, rep, interfaceRepresentatives);
    }
}

void ompl::multilevel::BundleSpaceGraphSparse::addToRepresentatives(Vertex q, Vertex rep,
                                                                   const std::set<Vertex> &interfaceRepresentatives)
{
    // If this node supports no interfaces
    if (interfaceRepresentatives.empty())
    {
        // Add it to the pool of non-interface nodes
        bool new_insert = graphSparse_[rep]->nonInterfaceIndexList.insert(q).second;
        // we expect this was not previously tracked
        if (!new_insert)
            assert(false);
    }
    else
    {
        // otherwise, for every neighbor representative
        foreach (Vertex v, interfaceRepresentatives)
        {
            auto it = graphSparse_[rep]->interfaceIndexList.find(v);
            if (it != graphSparse_[rep]->interfaceIndexList.end())
            {
                if (!it->second.insert(q).second)
                    assert(false);
            }
            else
            {
                std::set<normalized_index_type> list;
                list.insert(q);
                std::pair<normalized_index_type, std::set<normalized_index_type>> newinterface(v, list);
                if (!graphSparse_[rep]->interfaceIndexList.insert(newinterface).second)
                    assert(false);
            }
        }
    }
}

void ompl::multilevel::BundleSpaceGraphSparse::getInterfaceNeighborRepresentatives(
    Configuration *q, std::set<Vertex> &interfaceRepresentatives)
{
    interfaceRepresentatives.clear();

    // Get our representative
    Vertex rep = q->representativeIndex;
    // For each neighbor we are connected to
    foreach (Vertex n, boost::adjacent_vertices(q->index, graph_))
    {
        // Get his representative
        Vertex orep = graph_[n]->representativeIndex;
        // If that representative is not our own
        if (orep != rep)
            // If he is within denseDelta_
            if (distance(q, graph_[n]) < denseDelta_)
                // Include his rep in the set
                interfaceRepresentatives.insert(orep);
    }
}

void ompl::multilevel::BundleSpaceGraphSparse::removeFromRepresentatives(Configuration *q)
{
    if (q->representativeIndex < 0)
        return;
    // Remove the node from the non-interface points (if there)
    graphSparse_[q->representativeIndex]->nonInterfaceIndexList.erase(q->index);

    // From each of the interface lists
    std::unordered_map<normalized_index_type, std::set<normalized_index_type>> interfaceList =
        graphSparse_[q->representativeIndex]->interfaceIndexList;

    for (std::unordered_map<normalized_index_type, std::set<normalized_index_type>>::iterator it =
             interfaceList.begin();
         it != interfaceList.end(); it++)
    {
        // Remove this node
        it->second.erase(q->index);
    }
}

/////////////////////#############################################################
void ompl::multilevel::BundleSpaceGraphSparse::getInterfaceNeighborhood(Configuration *q,
                                                                       std::vector<Vertex> &interfaceNeighborhood)
{
    interfaceNeighborhood.clear();

    // Get our representative
    Vertex rep = q->representativeIndex;

    // For each neighbor we are connected to
    foreach (Vertex n, boost::adjacent_vertices(q->index, graph_))
    {
        // If neighbor representative is not our own
        if (graph_[n]->representativeIndex != (int)rep)
        {
            // If he is within denseDelta_
            if (distance(q, graph_[n]) < denseDelta_)
            {
                // Append him to the list
                interfaceNeighborhood.push_back(n);
            }
        }
    }
}

void ompl::multilevel::BundleSpaceGraphSparse::computeVPP(Vertex v, Vertex vp, std::vector<Vertex> &VPPs)
{
    foreach (Vertex cvpp, boost::adjacent_vertices(v, graphSparse_))
        if (cvpp != vp)
            if (!boost::edge(cvpp, vp, graphSparse_).second)
                VPPs.push_back(cvpp);
}

void ompl::multilevel::BundleSpaceGraphSparse::computeX(Vertex v, Vertex vp, Vertex vpp, std::vector<Vertex> &Xs)
{
    // x are nodes that share an interface and an edge with v, share an edge with v" but do not share with v'. I
    Xs.clear();
    foreach (Vertex cx, boost::adjacent_vertices(vpp, graphSparse_))
        if (boost::edge(cx, v, graphSparse_).second && !boost::edge(cx, vp, graphSparse_).second)
        {
            auto it = graphSparse_[vpp]->interfaceIndexList.find(cx);
            if (it != graphSparse_[vpp]->interfaceIndexList.end())
                if (!it->second.empty())  // if (!interfaceListsProperty_[vpp][cx].empty())
                    Xs.push_back(cx);
        }
    Xs.push_back(vpp);
}

ompl::multilevel::BundleSpaceGraph::Vertex ompl::multilevel::BundleSpaceGraphSparse::getInterfaceNeighbor(Vertex q,
                                                                                                        Vertex rep)
{
    foreach (Vertex vp, boost::adjacent_vertices(q, graph_))
        if (/*representativesProperty_[vp]*/ graph_[vp]->representativeIndex == (int)rep)
            if (distance(graph_[q], graph_[vp]) <= denseDelta_)
                return vp;
    throw Exception(name_, "Vertex has no interface neighbor with given representative");
}

void ompl::multilevel::BundleSpaceGraphSparse::computeDensePath(const Vertex &start, const Vertex &goal,
                                                               std::deque<base::State *> &path)
{
    path.clear();
    // BaseT::getPathDenseGraphPath(start, goal, graph_, path);

    ompl::base::PathPtr dpath = BaseT::getPath(start, goal, graph_);
    std::vector<base::State*> states = 
      std::static_pointer_cast<geometric::PathGeometric>(dpath)->getStates();

    std::move(begin(states), end(states), back_inserter(path));
}

bool ompl::multilevel::BundleSpaceGraphSparse::addPathToSpanner(const std::deque<base::State *> &dense_path, Vertex vp,
                                                               Vertex vpp)
{
    // First, check to see that the path has length
    if (dense_path.size() <= 1)
    {
        // The path is 0 length, so simply link the representatives
        addEdgeSparse(vp, vpp);
        consecutiveFailures_ = 0;  // resetFailures();
    }
    else
    {
        // We will need to construct a PathGeometric to do this.
        geomPath_.getStates().resize(dense_path.size());
        std::copy(dense_path.begin(), dense_path.end(), geomPath_.getStates().begin());

        // Attempt to simplify the path
        psimp_->reduceVertices(geomPath_, geomPath_.getStateCount() * 2);

        // we are sure there are at least 2 points left on geomPath_

        std::vector<Vertex> added_nodes;
        added_nodes.reserve(geomPath_.getStateCount());
        for (std::size_t i = 0; i < geomPath_.getStateCount(); ++i)
        {
            // Add each guard
            Configuration *q_path = new Configuration(getBundle(), getBundle()->cloneState(geomPath_.getState(i)));
            Vertex ng = addConfigurationSparse(q_path);
            added_nodes.push_back(ng);
        }
        // Link them up
        for (std::size_t i = 1; i < added_nodes.size(); ++i)
        {
            addEdgeSparse(added_nodes[i - 1], added_nodes[i]);
        }
        // link them to their representatives
        addEdgeSparse(added_nodes[0], vp);
        addEdgeSparse(added_nodes[added_nodes.size() - 1], vpp);
    }
    geomPath_.getStates().clear();
    return true;
}


bool BundleSpaceGraphSparse::hasSparseGraphChanged()
{
    unsigned Nv = boost::num_vertices(graphSparse_);
    unsigned Ne = boost::num_edges(graphSparse_);
    if ((Nv > Nold_v) || (Ne > Nold_e))
    {
        Nold_v = Nv;
        Nold_e = Ne;
        return true;
    }
    return false;
}

void BundleSpaceGraphSparse::getPlannerDataRoadmap(base::PlannerData &data, std::vector<int> pathIdx) const
{
    foreach (const Vertex v, boost::vertices(graphSparse_))
    {
        multilevel::PlannerDataVertexAnnotated p(graphSparse_[v]->state);
        p.setLevel(level_);
        p.setPath(pathIdx);
        data.addVertex(p);
    }
    foreach (const Edge e, boost::edges(graphSparse_))
    {
        const Vertex v1 = boost::source(e, graphSparse_);
        const Vertex v2 = boost::target(e, graphSparse_);

        multilevel::PlannerDataVertexAnnotated p1(graphSparse_[v1]->state);
        multilevel::PlannerDataVertexAnnotated p2(graphSparse_[v2]->state);

        data.addEdge(p1, p2);
    }
}

void BundleSpaceGraphSparse::print(std::ostream &out) const
{
    BaseT::print(out);
    out << "   --[BundleSpaceGraphSparse has " << boost::num_vertices(graphSparse_) << " vertices and "
        << boost::num_edges(graphSparse_) << " edges.]" << std::endl;
}

bool ompl::multilevel::BundleSpaceGraphSparse::getSolution(base::PathPtr &solution)
{
    if (hasSolution_)
    {
        solutionPath_ = getPathSparse(v_start_sparse, v_goal_sparse);
        startGoalVertexPath_ = shortestVertexPath_;
        solution = solutionPath_;

        lengthStartGoalVertexPath_ = 0;
        for (uint k = 1; k < startGoalVertexPath_.size(); k++)
        {
            Configuration *xk = graphSparse_[startGoalVertexPath_.at(k)];
            Configuration *xkk = graphSparse_[startGoalVertexPath_.at(k - 1)];
            double d = distance(xk, xkk);
            lengthsStartGoalVertexPath_.push_back(d);
            lengthStartGoalVertexPath_ += d;
        }
        return true;
    }
    else
    {
        base::Goal *g = pdef_->getGoal().get();
        bestCost_ = base::Cost(+base::dInf);
        bool same_component = sameComponent(v_start_sparse, v_goal_sparse);

        if (same_component &&
            g->isStartGoalPairValid(graphSparse_[v_goal_sparse]->state, graphSparse_[v_start_sparse]->state))
        {
            solutionPath_ = getPathSparse(v_start_sparse, v_goal_sparse);
            if (solutionPath_)
            {
                solution = solutionPath_;
                hasSolution_ = true;
                startGoalVertexPath_ = shortestVertexPath_;

                lengthStartGoalVertexPath_ = 0;
                for (uint k = 1; k < startGoalVertexPath_.size(); k++)
                {
                    Configuration *xk = graphSparse_[startGoalVertexPath_.at(k)];
                    Configuration *xkk = graphSparse_[startGoalVertexPath_.at(k - 1)];
                    double d = distance(xk, xkk);
                    lengthsStartGoalVertexPath_.push_back(d);
                    lengthStartGoalVertexPath_ += d;
                }
                return true;
            }
        }
    }
    return false;
}

void BundleSpaceGraphSparse::getPlannerData(base::PlannerData &data) const
{
    OMPL_DEBUG("Sparse Graph (level %d) has %d/%d vertices/edges (Dense has %d/%d).", getLevel(),
               boost::num_vertices(graphSparse_), boost::num_edges(graphSparse_), boost::num_vertices(graph_),
               boost::num_edges(graph_));

    if (boost::num_vertices(graphSparse_) > 1)
    {
        BaseT::getPlannerDataGraph(data, graphSparse_, v_start_sparse, v_goal_sparse);
    }
}<|MERGE_RESOLUTION|>--- conflicted
+++ resolved
@@ -120,8 +120,8 @@
     visibleNeighborhood.clear();
     vrankSparse.clear();
     vparentSparse.clear();
-    v_start_sparse = -1;
-    v_goal_sparse = -1;
+    v_start_sparse = 0;
+    v_goal_sparse = 0;
     Nold_v = 0;
     Nold_e = 0;
 
@@ -196,13 +196,16 @@
 {
     BaseT::init();
 
-    v_start_sparse = addConfigurationSparse(qStart_);
-    graphSparse_[v_start_sparse]->isStart = true;
+    v_start_sparse = vStart_;
+    std::cout << vStart_ << std::endl;
+    qStart_ = graphSparse_[v_start_sparse];
     qStart_->representativeIndex = v_start_sparse;
 
     v_goal_sparse = addConfigurationSparse(qGoal_);
-    graphSparse_[v_goal_sparse]->isGoal = true;
+    qGoal_ = graphSparse_[v_goal_sparse];
+    qGoal_->isGoal = true;
     qGoal_->representativeIndex = v_goal_sparse;
+
 }
 
 void BundleSpaceGraphSparse::uniteComponentsSparse(Vertex m1, Vertex m2)
@@ -222,10 +225,7 @@
 
 BundleSpaceGraphSparse::Vertex BundleSpaceGraphSparse::addConfiguration(Configuration *q)
 {
-<<<<<<< HEAD
-=======
     //add to dense roadmap
->>>>>>> 35ee8269
     // BaseT::addConfiguration(q);
 
     findGraphNeighbors(q, graphNeighborhood, visibleNeighborhood);
@@ -234,21 +234,21 @@
     {
         if (!checkAddConnectivity(q, visibleNeighborhood))
         {
-            if (!checkAddInterface(q, graphNeighborhood, visibleNeighborhood))
-            {
-<<<<<<< HEAD
-                // if (!checkAddPath(q))
-                // {
-                //     ++consecutiveFailures_;
-                // }
-=======
->>>>>>> 35ee8269
+            // if (!checkAddInterface(q, graphNeighborhood, visibleNeighborhood))
+            // {
                 ++consecutiveFailures_;
-                // if (!checkAddPath(q))
-                // {
-                    // ++consecutiveFailures_;
-                // }
-            }// no interface
+                //if(!hasChild())
+                //{
+                //  //optimality only on last level
+                //    if (!checkAddPath(q))
+                //    {
+                //        ++consecutiveFailures_;
+                //    }
+                //}else
+                //{
+                //    ++consecutiveFailures_;
+                //}
+            // }// no interface
         }// no connectivity
     }// no coverage
     return q->index;
@@ -256,13 +256,17 @@
 
 BundleSpaceGraphSparse::Vertex BundleSpaceGraphSparse::addConfigurationSparse(Configuration *q)
 {
-    Configuration *ql = new Configuration(getBundle(), q->state);
-    const Vertex vl = add_vertex(ql, graphSparse_);
-    nearestSparse_->add(ql);
+    const Vertex vl = add_vertex(q, graphSparse_);
+    graphSparse_[vl]->total_connection_attempts = 1;
+    graphSparse_[vl]->successful_connection_attempts = 0;
+    graphSparse_[vl]->index = vl;
+
+    nearestDatastructure_->add(q);
+    nearestSparse_->add(q);
+
     disjointSetsSparse_.make_set(vl);
-    graphSparse_[vl]->index = vl;
+    consecutiveFailures_ = 0;
     // updateRepresentatives(ql);
-    consecutiveFailures_ = 0;
     return vl;
 }
 
@@ -279,7 +283,7 @@
             visibleNeighborhood.push_back(qn);
 }
 
-void BundleSpaceGraphSparse::addEdgeSparse(const Vertex a, const Vertex b)
+void BundleSpaceGraphSparse::addEdge(const Vertex a, const Vertex b)
 {
     base::Cost weight = opt_->motionCost(graphSparse_[a]->state, graphSparse_[b]->state);
     EdgeInternalState properties(weight);
@@ -335,7 +339,7 @@
                     // And the components haven't been united by previous links
                     if (!sameComponentSparse(link, v))
                     {
-                        addEdgeSparse(v, link);
+                        addEdge(v, link);
                     }
                 }
             }
@@ -370,15 +374,15 @@
                 // If they can be directly connected
                 if (getBundle()->checkMotion(qv0->state, qv1->state))
                 {
-                    addEdgeSparse(v0idx, v1idx);
+                    addEdge(v0idx, v1idx);
                     consecutiveFailures_ = 0;  // reset consecutive failures
                 }
                 else
                 {
                     // Add the new node to the graph, to bridge the interface
                     Vertex v = addConfigurationSparse(q);
-                    addEdgeSparse(v, v0idx);
-                    addEdgeSparse(v, v1idx);
+                    addEdge(v, v0idx);
+                    addEdge(v, v1idx);
                 }
                 return true;
             }
@@ -751,7 +755,7 @@
     if (dense_path.size() <= 1)
     {
         // The path is 0 length, so simply link the representatives
-        addEdgeSparse(vp, vpp);
+        addEdge(vp, vpp);
         consecutiveFailures_ = 0;  // resetFailures();
     }
     else
@@ -777,11 +781,11 @@
         // Link them up
         for (std::size_t i = 1; i < added_nodes.size(); ++i)
         {
-            addEdgeSparse(added_nodes[i - 1], added_nodes[i]);
+            addEdge(added_nodes[i - 1], added_nodes[i]);
         }
         // link them to their representatives
-        addEdgeSparse(added_nodes[0], vp);
-        addEdgeSparse(added_nodes[added_nodes.size() - 1], vpp);
+        addEdge(added_nodes[0], vp);
+        addEdge(added_nodes[added_nodes.size() - 1], vpp);
     }
     geomPath_.getStates().clear();
     return true;
@@ -850,32 +854,36 @@
     }
     else
     {
-        base::Goal *g = pdef_->getGoal().get();
-        bestCost_ = base::Cost(+base::dInf);
-        bool same_component = sameComponent(v_start_sparse, v_goal_sparse);
-
-        if (same_component &&
-            g->isStartGoalPairValid(graphSparse_[v_goal_sparse]->state, graphSparse_[v_start_sparse]->state))
-        {
-            solutionPath_ = getPathSparse(v_start_sparse, v_goal_sparse);
-            if (solutionPath_)
-            {
-                solution = solutionPath_;
-                hasSolution_ = true;
-                startGoalVertexPath_ = shortestVertexPath_;
-
-                lengthStartGoalVertexPath_ = 0;
-                for (uint k = 1; k < startGoalVertexPath_.size(); k++)
-                {
-                    Configuration *xk = graphSparse_[startGoalVertexPath_.at(k)];
-                    Configuration *xkk = graphSparse_[startGoalVertexPath_.at(k - 1)];
-                    double d = distance(xk, xkk);
-                    lengthsStartGoalVertexPath_.push_back(d);
-                    lengthStartGoalVertexPath_ += d;
-                }
-                return true;
-            }
-        }
+      return false;
+        // base::Goal *g = pdef_->getGoal().get();
+        // bestCost_ = base::Cost(+base::dInf);
+        // bool same_component = sameComponentSparse(v_start_sparse, v_goal_sparse);
+        // std::cout << v_start_sparse << std::endl;
+        // std::cout << v_goal_sparse << std::endl;
+        // std::cout << "SAme comp:" << (same_component?"YES":"NO") << std::endl;
+
+        // if (same_component &&
+        //     g->isStartGoalPairValid(graphSparse_[v_goal_sparse]->state, graphSparse_[v_start_sparse]->state))
+        // {
+        //     solutionPath_ = getPathSparse(v_start_sparse, v_goal_sparse);
+        //     if (solutionPath_)
+        //     {
+        //         solution = solutionPath_;
+        //         hasSolution_ = true;
+        //         startGoalVertexPath_ = shortestVertexPath_;
+
+        //         lengthStartGoalVertexPath_ = 0;
+        //         for (uint k = 1; k < startGoalVertexPath_.size(); k++)
+        //         {
+        //             Configuration *xk = graphSparse_[startGoalVertexPath_.at(k)];
+        //             Configuration *xkk = graphSparse_[startGoalVertexPath_.at(k - 1)];
+        //             double d = distance(xk, xkk);
+        //             lengthsStartGoalVertexPath_.push_back(d);
+        //             lengthStartGoalVertexPath_ += d;
+        //         }
+        //         return true;
+        //     }
+        // }
     }
     return false;
 }
