--- conflicted
+++ resolved
@@ -11,24 +11,13 @@
     runs-on: ${{ matrix.os }}
     strategy:
       matrix:
-<<<<<<< HEAD
-        os: [ubuntu-24.04, ubuntu-22.04, macos-13]
-        arch: [x86_64]
-        include:
-          - os: macos-15
-=======
         os: [ ubuntu-latest, macos-latest ] # Use standard runner labels
         arch: [ x86_64 ] # Default arch for ubuntu and macos
         include:
           - os: ubuntu-24.04-arm # Build ARM64 on Ubuntu
             arch: aarch64
           - os: macos-latest # Build ARM64 on macOS
->>>>>>> c5ac93ef
             arch: arm64
-          - os: ubuntu-24.04-arm
-            arch: aarch64
-          - os: ubuntu-22.04-arm
-            arch: aarch64
     steps:
       - name: Check out repository code
         uses: actions/checkout@v4
@@ -43,18 +32,11 @@
           CIBW_ARCHS_MACOS: ${{ matrix.arch }}
           CIBW_ARCHS_LINUX: ${{ matrix.arch }} # Add this for linux explicitly
           OMPL_BUILD_ARCH: ${{ matrix.arch }}
-<<<<<<< HEAD
-          CIBW_MANYLINUX_AARCH64_IMAGE: manylinux_2_28
-          # NOTE: Many combinations of OS, arch, and Python version can be built
-          # depending on your patience. For example:
-          CIBW_BUILD: cp3{10,11,12}-macosx_{x86_64,arm64} cp3{9,10,11,12}-manylinux_{x86_64,aarch64}
-=======
           CIBW_MANYLINUX_X86_64_IMAGE: manylinux_2_28
           CIBW_MANYLINUX_PYPY_X86_64_IMAGE: manylinux_2_28
           CIBW_MANYLINUX_AARCH64_IMAGE: manylinux_2_28
           CIBW_MANYLINUX_PYPY_AARCH64_IMAGE: manylinux_2_28
           CIBW_BUILD: cp3{10,11,12}-macosx_${{ matrix.arch }} cp3{10,11,12}-manylinux_${{ matrix.arch }}
->>>>>>> c5ac93ef
           CIBW_BUILD_VERBOSITY: 1
           CIBW_MACOS_DEPLOYMENT_TARGET_ARM64: "15.0"
 
