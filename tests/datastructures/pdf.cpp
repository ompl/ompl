/*********************************************************************
* Software License Agreement (BSD License)
*
*  Copyright (c) 2011, Rice University
*  All rights reserved.
*
*  Redistribution and use in source and binary forms, with or without
*  modification, are permitted provided that the following conditions
*  are met:
*
*   * Redistributions of source code must retain the above copyright
*     notice, this list of conditions and the following disclaimer.
*   * Redistributions in binary form must reproduce the above
*     copyright notice, this list of conditions and the following
*     disclaimer in the documentation and/or other materials provided
*     with the distribution.
*   * Neither the name of the Rice University nor the names of its
*     contributors may be used to endorse or promote products derived
*     from this software without specific prior written permission.
*
*  THIS SOFTWARE IS PROVIDED BY THE COPYRIGHT HOLDERS AND CONTRIBUTORS
*  "AS IS" AND ANY EXPRESS OR IMPLIED WARRANTIES, INCLUDING, BUT NOT
*  LIMITED TO, THE IMPLIED WARRANTIES OF MERCHANTABILITY AND FITNESS
*  FOR A PARTICULAR PURPOSE ARE DISCLAIMED. IN NO EVENT SHALL THE
*  COPYRIGHT OWNER OR CONTRIBUTORS BE LIABLE FOR ANY DIRECT, INDIRECT,
*  INCIDENTAL, SPECIAL, EXEMPLARY, OR CONSEQUENTIAL DAMAGES (INCLUDING,
*  BUT NOT LIMITED TO, PROCUREMENT OF SUBSTITUTE GOODS OR SERVICES;
*  LOSS OF USE, DATA, OR PROFITS; OR BUSINESS INTERRUPTION) HOWEVER
*  CAUSED AND ON ANY THEORY OF LIABILITY, WHETHER IN CONTRACT, STRICT
*  LIABILITY, OR TORT (INCLUDING NEGLIGENCE OR OTHERWISE) ARISING IN
*  ANY WAY OUT OF THE USE OF THIS SOFTWARE, EVEN IF ADVISED OF THE
*  POSSIBILITY OF SUCH DAMAGE.
*********************************************************************/

/* Author: Matt Maly */

#include <gtest/gtest.h>
#include "ompl/datastructures/PDF.h"

TEST(PDF, Simple)
{
    typedef ompl::PDF<int>::Element Element;
    ompl::PDF<int> p;
    EXPECT_TRUE(p.empty());
    Element& e = p.add(0, 1.0);
    EXPECT_EQ(0, p.sample(0.5));
    EXPECT_EQ(1u, p.size());
    EXPECT_FALSE(p.empty());
    p.add(1, 0.0);
    p.add(2, 0.0);
    p.add(3, 0.0);
    EXPECT_EQ(0, p.sample(0.5));
    EXPECT_EQ(4u, p.size());

    p.clear();
    Element& e25 = p.add(0, 25);
    // 25
    EXPECT_EQ(0, p.sample(1.0));

    Element& e50 = p.add(1, 50);
    // 25 50
    EXPECT_EQ(0, p.sample(0.3));
    EXPECT_EQ(1, p.sample(0.5));

    Element& e15 = p.add(2, 15);
    // 25 50 15
    EXPECT_EQ(0, p.sample(0.25));
    EXPECT_EQ(1, p.sample(0.5));
    EXPECT_EQ(2, p.sample(0.85));

    Element& e10 = p.add(3, 10);
    // 25 50 15 10
    EXPECT_EQ(0, p.sample(0.1));
    EXPECT_EQ(1, p.sample(0.7));
    EXPECT_EQ(2, p.sample(0.8));
    EXPECT_EQ(3, p.sample(0.95));

    Element& e6 = p.add(4, 6);
    Element& e30 = p.add(5, 30);
    Element& e1 = p.add(6, 1);
    // 25 50 15 10 6 30 1

    p.remove(e1);
    // 25 50 15 10 6 30
    EXPECT_EQ(5, p.sample(0.80));
    EXPECT_EQ(0, p.sample(0.05));

    p.update(e30, 4);
    // 25 50 15 10 6 4
    EXPECT_EQ(5, p.sample(0.98));
    EXPECT_EQ(4, p.sample(0.93));

    p.remove(e6);
<<<<<<< HEAD
    // 25 50 15 10 4
    EXPECT_EQ(5, p.size());
    EXPECT_EQ(3, p.sample(0.96));
    EXPECT_EQ(1, p.sample(0.3));
=======
    // 25 50 15 10 30
    EXPECT_EQ(5u, p.size());
    EXPECT_EQ(5, p.sample(0.8));
    EXPECT_EQ(1, p.sample(0.2));
>>>>>>> f80f111a

    p.remove(e25);
    // 4 50 15 10
    EXPECT_EQ(5, p.sample(0.03));
    EXPECT_EQ(1, p.sample(0.4));
    EXPECT_EQ(2, p.sample(0.85));
    EXPECT_EQ(3, p.sample(0.95));

    p.remove(e50);
    // 4 10 15
    EXPECT_EQ(2, p.sample(0.75));

    p.update(e10, 51);
    // 4 51 15
    EXPECT_EQ(3, p.sample(0.5));

    p.remove(e10);
    p.remove(e30);
    // 15
    EXPECT_EQ(2, p.sample(1.0));

    p.remove(e15);
    EXPECT_EQ(0u, p.size());
    EXPECT_TRUE(p.empty());

    p.clear();
}

int main(int argc, char** argv)
{
    testing::InitGoogleTest(&argc, argv);
    return RUN_ALL_TESTS();
}<|MERGE_RESOLUTION|>--- conflicted
+++ resolved
@@ -91,17 +91,10 @@
     EXPECT_EQ(4, p.sample(0.93));
 
     p.remove(e6);
-<<<<<<< HEAD
     // 25 50 15 10 4
-    EXPECT_EQ(5, p.size());
+    EXPECT_EQ(5u, p.size());
     EXPECT_EQ(3, p.sample(0.96));
     EXPECT_EQ(1, p.sample(0.3));
-=======
-    // 25 50 15 10 30
-    EXPECT_EQ(5u, p.size());
-    EXPECT_EQ(5, p.sample(0.8));
-    EXPECT_EQ(1, p.sample(0.2));
->>>>>>> f80f111a
 
     p.remove(e25);
     // 4 50 15 10
