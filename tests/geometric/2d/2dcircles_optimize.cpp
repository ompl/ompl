--- conflicted
+++ resolved
@@ -311,42 +311,6 @@
     }
 };
 
-<<<<<<< HEAD
-class RRTstarDubinsTest : public TestPlanner
-{
-protected:
-    base::PlannerPtr newPlanner(const base::SpaceInformationPtr &si)
-    {
-        geometric::RRTstar *rrt = new geometric::RRTstar(si);
-        return base::PlannerPtr(rrt);
-    }
-
-    void test2DCircles(const Circles2D& circles)
-    {
-        base::SpaceInformationPtr si = geometric::spaceInformation2DCirclesDubins(circles);
-        test2DCirclesGeneral(circles, si, 5.0);
-    }
-};
-
-// This is to test an edge case that I've only been able to reproduce
-// without goal bias.
-class RRTstarDubinsNoGoalBiasTest : public TestPlanner
-{
-protected:
-    base::PlannerPtr newPlanner(const base::SpaceInformationPtr &si)
-    {
-        geometric::RRTstar *rrt = new geometric::RRTstar(si);
-        rrt->setGoalBias(0.0);
-        return base::PlannerPtr(rrt);
-    }
-
-    void test2DCircles(const Circles2D& circles)
-    {
-        base::SpaceInformationPtr si = geometric::spaceInformation2DCirclesDubins(circles);
-        test2DCirclesNoGoalBias(circles, si, 5.0);
-    }
-};
-
 class CForestTest : public TestPlanner
 {
 protected:
@@ -359,8 +323,6 @@
 };
 
 // Seed the RNG so that a known edge case occurs in DubinsNoGoalBias
-=======
->>>>>>> 606ec843
 struct InitializeRandomSeed
 {
     InitializeRandomSeed()
@@ -417,11 +379,6 @@
 OMPL_PLANNER_TEST(PRMstar)
 OMPL_PLANNER_TEST(PRM)
 OMPL_PLANNER_TEST(RRTstar)
-<<<<<<< HEAD
-OMPL_PLANNER_TEST(RRTstarDubinsNoGoalBias)
-OMPL_PLANNER_TEST(RRTstarDubins)
 OMPL_PLANNER_TEST(CForest)
-=======
->>>>>>> 606ec843
 
 BOOST_AUTO_TEST_SUITE_END()